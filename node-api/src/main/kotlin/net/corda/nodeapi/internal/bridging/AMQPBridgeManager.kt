/*
 * R3 Proprietary and Confidential
 *
 * Copyright (c) 2018 R3 Limited.  All rights reserved.
 *
 * The intellectual and technical concepts contained herein are proprietary to R3 and its suppliers and are protected by trade secret law.
 *
 * Distribution of this file or any portion thereof via any medium without the express permission of R3 is strictly prohibited.
 */

package net.corda.nodeapi.internal.bridging

import io.netty.channel.EventLoopGroup
import io.netty.channel.nio.NioEventLoopGroup
import net.corda.core.identity.CordaX500Name
import net.corda.core.internal.VisibleForTesting
import net.corda.core.node.NodeInfo
import net.corda.core.utilities.NetworkHostAndPort
import net.corda.core.utilities.debug
import net.corda.nodeapi.internal.ArtemisMessagingClient
import net.corda.nodeapi.internal.ArtemisMessagingComponent
import net.corda.nodeapi.internal.ArtemisMessagingComponent.Companion.NODE_USER
import net.corda.nodeapi.internal.ArtemisMessagingComponent.Companion.P2PMessagingHeaders
import net.corda.nodeapi.internal.ArtemisMessagingComponent.Companion.PEER_USER
import net.corda.nodeapi.internal.ArtemisMessagingComponent.RemoteInboxAddress.Companion.translateLocalQueueToInboxAddress
import net.corda.nodeapi.internal.ArtemisSessionProvider
import net.corda.nodeapi.internal.bridging.AMQPBridgeManager.AMQPBridge.Companion.getBridgeName
import net.corda.nodeapi.internal.config.NodeSSLConfiguration
import net.corda.nodeapi.internal.protonwrapper.messages.MessageStatus
import net.corda.nodeapi.internal.protonwrapper.netty.AMQPClient
import net.corda.nodeapi.internal.protonwrapper.netty.SocksProxyConfig
import org.apache.activemq.artemis.api.core.SimpleString
import org.apache.activemq.artemis.api.core.client.ActiveMQClient.DEFAULT_ACK_BATCH_SIZE
import org.apache.activemq.artemis.api.core.client.ClientConsumer
import org.apache.activemq.artemis.api.core.client.ClientMessage
import org.apache.activemq.artemis.api.core.client.ClientSession
import org.slf4j.LoggerFactory
import rx.Subscription
import java.security.KeyStore
import java.util.concurrent.locks.ReentrantLock
import kotlin.concurrent.withLock

/**
 *  The AMQPBridgeManager holds the list of independent AMQPBridge objects that actively ferry messages to remote Artemis
 *  inboxes.
 *  The AMQPBridgeManager also provides a single shared connection to Artemis, although each bridge then creates an
 *  independent Session for message consumption.
 *  The Netty thread pool used by the AMQPBridges is also shared and managed by the AMQPBridgeManager.
 */
@VisibleForTesting
<<<<<<< HEAD
class AMQPBridgeManager(config: NodeSSLConfiguration, private val socksProxyConfig: SocksProxyConfig? = null, private val artemisMessageClientFactory: () -> ArtemisSessionProvider) : BridgeManager {
=======
class AMQPBridgeManager(config: NodeSSLConfiguration, private val maxMessageSize: Int, private val artemisMessageClientFactory: () -> ArtemisSessionProvider) : BridgeManager {
>>>>>>> bbc80429

    private val lock = ReentrantLock()
    private val bridgeNameToBridgeMap = mutableMapOf<String, AMQPBridge>()
    private var sharedEventLoopGroup: EventLoopGroup? = null
    private val keyStore = config.loadSslKeyStore().internal
    private val keyStorePrivateKeyPassword: String = config.keyStorePassword
    private val trustStore = config.loadTrustStore().internal
    private var artemis: ArtemisSessionProvider? = null
    private val crlCheckSoftFail: Boolean = config.crlCheckSoftFail

<<<<<<< HEAD
    constructor(config: NodeSSLConfiguration, p2pAddress: NetworkHostAndPort, maxMessageSize: Int, socksProxyConfig: SocksProxyConfig? = null) : this(config, socksProxyConfig, { ArtemisMessagingClient(config, p2pAddress, maxMessageSize) })
=======
    constructor(config: NodeSSLConfiguration, p2pAddress: NetworkHostAndPort, maxMessageSize: Int) : this(config, maxMessageSize, { ArtemisMessagingClient(config, p2pAddress, maxMessageSize) })
>>>>>>> bbc80429

    companion object {
        private const val NUM_BRIDGE_THREADS = 0 // Default sized pool
    }

    /**
     * Each AMQPBridge is an independent consumer of messages from the Artemis local queue per designated endpoint.
     * It attempts to deliver these messages via an AMQPClient instance to the remote Artemis inbox.
     * To prevent race conditions the Artemis session/consumer is only created when the AMQPClient has a stable AMQP connection.
     * The acknowledgement and removal of messages from the local queue only occurs if there successful end-to-end delivery.
     * If the delivery fails the session is rolled back to prevent loss of the message. This may cause duplicate delivery,
     * however Artemis and the remote Corda instanced will deduplicate these messages.
     */
    private class AMQPBridge(private val queueName: String,
                             private val target: NetworkHostAndPort,
                             private val legalNames: Set<CordaX500Name>,
                             keyStore: KeyStore,
                             keyStorePrivateKeyPassword: String,
                             trustStore: KeyStore,
                             crlCheckSoftFail: Boolean,
                             sharedEventGroup: EventLoopGroup,
<<<<<<< HEAD
                             socksProxyConfig: SocksProxyConfig?,
                             private val artemis: ArtemisSessionProvider) {
=======
                             private val artemis: ArtemisSessionProvider,
                             private val maxMessageSize: Int) {
>>>>>>> bbc80429
        companion object {
            fun getBridgeName(queueName: String, hostAndPort: NetworkHostAndPort): String = "$queueName -> $hostAndPort"
        }

        private val log = LoggerFactory.getLogger("$bridgeName:${legalNames.first()}")

<<<<<<< HEAD
        val amqpClient = AMQPClient(listOf(target), legalNames, PEER_USER, PEER_USER, keyStore, keyStorePrivateKeyPassword, trustStore, crlCheckSoftFail, sharedThreadPool = sharedEventGroup, socksProxyConfig = socksProxyConfig)
=======
        val amqpClient = AMQPClient(listOf(target), legalNames, PEER_USER, PEER_USER, keyStore, keyStorePrivateKeyPassword, trustStore, crlCheckSoftFail, sharedThreadPool = sharedEventGroup, maxMessageSize = maxMessageSize)
>>>>>>> bbc80429
        val bridgeName: String get() = getBridgeName(queueName, target)
        private val lock = ReentrantLock() // lock to serialise session level access
        private var session: ClientSession? = null
        private var consumer: ClientConsumer? = null
        private var connectedSubscription: Subscription? = null

        fun start() {
            log.info("Create new AMQP bridge")
            connectedSubscription = amqpClient.onConnection.subscribe({ x -> onSocketConnected(x.connected) })
            amqpClient.start()
        }

        fun stop() {
            log.info("Stopping AMQP bridge")
            lock.withLock {
                synchronized(artemis) {
                    consumer?.close()
                    consumer = null
                    session?.stop()
                    session = null
                }
            }
            amqpClient.stop()
            connectedSubscription?.unsubscribe()
            connectedSubscription = null
        }

        private fun onSocketConnected(connected: Boolean) {
            lock.withLock {
                synchronized(artemis) {
                    if (connected) {
                        log.info("Bridge Connected")
                        val sessionFactory = artemis.started!!.sessionFactory
                        val session = sessionFactory.createSession(NODE_USER, NODE_USER, false, true, true, false, DEFAULT_ACK_BATCH_SIZE)
                        this.session = session
                        val consumer = session.createConsumer(queueName)
                        this.consumer = consumer
                        consumer.setMessageHandler(this@AMQPBridge::clientArtemisMessageHandler)
                        session.start()
                    } else {
                        log.info("Bridge Disconnected")
                        consumer?.close()
                        consumer = null
                        session?.stop()
                        session = null
                    }
                }
            }
        }

        private fun clientArtemisMessageHandler(artemisMessage: ClientMessage) {
            if (artemisMessage.bodySize > maxMessageSize) {
                log.warn("Message exceeds maxMessageSize network parameter, maxMessageSize: [$maxMessageSize], message size: [${artemisMessage.bodySize}], " +
                        "dropping message, uuid: ${artemisMessage.getObjectProperty("_AMQ_DUPL_ID")}")
                // Ack the message to prevent same message being sent to us again.
                artemisMessage.acknowledge()
                return
            }
            val data = ByteArray(artemisMessage.bodySize).apply { artemisMessage.bodyBuffer.readBytes(this) }
            val properties = HashMap<String, Any?>()
            for (key in P2PMessagingHeaders.whitelistedHeaders) {
                if (artemisMessage.containsProperty(key)) {
                    var value = artemisMessage.getObjectProperty(key)
                    if (value is SimpleString) {
                        value = value.toString()
                    }
                    properties[key] = value
                }
            }
            log.debug { "Bridged Send to ${legalNames.first()} uuid: ${artemisMessage.getObjectProperty("_AMQ_DUPL_ID")}" }
            val peerInbox = translateLocalQueueToInboxAddress(queueName)
            val sendableMessage = amqpClient.createMessage(data, peerInbox,
                    legalNames.first().toString(),
                    properties)
            sendableMessage.onComplete.then {
                log.debug { "Bridge ACK ${sendableMessage.onComplete.get()}" }
                lock.withLock {
                    if (sendableMessage.onComplete.get() == MessageStatus.Acknowledged) {
                        artemisMessage.acknowledge()
                    } else {
                        log.info("Rollback rejected message uuid: ${artemisMessage.getObjectProperty("_AMQ_DUPL_ID")}")
                        // We need to commit any acknowledged messages before rolling back the failed
                        // (unacknowledged) message.
                        session?.commit()
                        session?.rollback(false)
                    }
                }
            }
            amqpClient.write(sendableMessage)
        }
    }

    private fun gatherAddresses(node: NodeInfo): List<ArtemisMessagingComponent.NodeAddress> {
        return node.legalIdentitiesAndCerts.map { ArtemisMessagingComponent.NodeAddress(it.party.owningKey, node.addresses[0]) }
    }

    override fun deployBridge(queueName: String, target: NetworkHostAndPort, legalNames: Set<CordaX500Name>) {
        if (bridgeExists(getBridgeName(queueName, target))) {
            return
        }
<<<<<<< HEAD
        val newBridge = AMQPBridge(queueName, target, legalNames, keyStore, keyStorePrivateKeyPassword, trustStore, crlCheckSoftFail, sharedEventLoopGroup!!, socksProxyConfig, artemis!!)
=======
        val newBridge = AMQPBridge(queueName, target, legalNames, keyStore, keyStorePrivateKeyPassword, trustStore, crlCheckSoftFail, sharedEventLoopGroup!!, artemis!!, maxMessageSize)
>>>>>>> bbc80429
        lock.withLock {
            bridgeNameToBridgeMap[newBridge.bridgeName] = newBridge
        }
        newBridge.start()
    }

    override fun destroyBridges(node: NodeInfo) {
        lock.withLock {
            gatherAddresses(node).forEach {
                val bridge = bridgeNameToBridgeMap.remove(getBridgeName(it.queueName, it.hostAndPort))
                bridge?.stop()
            }
        }
    }

    override fun destroyBridge(queueName: String, hostAndPort: NetworkHostAndPort) {
        lock.withLock {
            val bridge = bridgeNameToBridgeMap.remove(getBridgeName(queueName, hostAndPort))
            bridge?.stop()
        }
    }

    override fun bridgeExists(bridgeName: String): Boolean = lock.withLock { bridgeNameToBridgeMap.containsKey(bridgeName) }

    override fun start() {
        sharedEventLoopGroup = NioEventLoopGroup(NUM_BRIDGE_THREADS)
        val artemis = artemisMessageClientFactory()
        this.artemis = artemis
        artemis.start()
    }

    override fun stop() = close()

    override fun close() {
        lock.withLock {
            for (bridge in bridgeNameToBridgeMap.values) {
                bridge.stop()
            }
            sharedEventLoopGroup?.shutdownGracefully()
            sharedEventLoopGroup?.terminationFuture()?.sync()
            sharedEventLoopGroup = null
            bridgeNameToBridgeMap.clear()
            artemis?.stop()
        }
    }
}<|MERGE_RESOLUTION|>--- conflicted
+++ resolved
@@ -48,11 +48,8 @@
  *  The Netty thread pool used by the AMQPBridges is also shared and managed by the AMQPBridgeManager.
  */
 @VisibleForTesting
-<<<<<<< HEAD
-class AMQPBridgeManager(config: NodeSSLConfiguration, private val socksProxyConfig: SocksProxyConfig? = null, private val artemisMessageClientFactory: () -> ArtemisSessionProvider) : BridgeManager {
-=======
-class AMQPBridgeManager(config: NodeSSLConfiguration, private val maxMessageSize: Int, private val artemisMessageClientFactory: () -> ArtemisSessionProvider) : BridgeManager {
->>>>>>> bbc80429
+class AMQPBridgeManager(config: NodeSSLConfiguration, private val socksProxyConfig: SocksProxyConfig? = null,
+                        private val maxMessageSize: Int, private val artemisMessageClientFactory: () -> ArtemisSessionProvider) : BridgeManager {
 
     private val lock = ReentrantLock()
     private val bridgeNameToBridgeMap = mutableMapOf<String, AMQPBridge>()
@@ -63,11 +60,8 @@
     private var artemis: ArtemisSessionProvider? = null
     private val crlCheckSoftFail: Boolean = config.crlCheckSoftFail
 
-<<<<<<< HEAD
-    constructor(config: NodeSSLConfiguration, p2pAddress: NetworkHostAndPort, maxMessageSize: Int, socksProxyConfig: SocksProxyConfig? = null) : this(config, socksProxyConfig, { ArtemisMessagingClient(config, p2pAddress, maxMessageSize) })
-=======
-    constructor(config: NodeSSLConfiguration, p2pAddress: NetworkHostAndPort, maxMessageSize: Int) : this(config, maxMessageSize, { ArtemisMessagingClient(config, p2pAddress, maxMessageSize) })
->>>>>>> bbc80429
+    constructor(config: NodeSSLConfiguration, p2pAddress: NetworkHostAndPort, maxMessageSize: Int, socksProxyConfig: SocksProxyConfig? = null) : this(config, socksProxyConfig, maxMessageSize, { ArtemisMessagingClient(config, p2pAddress, maxMessageSize) })
+
 
     companion object {
         private const val NUM_BRIDGE_THREADS = 0 // Default sized pool
@@ -89,24 +83,17 @@
                              trustStore: KeyStore,
                              crlCheckSoftFail: Boolean,
                              sharedEventGroup: EventLoopGroup,
-<<<<<<< HEAD
                              socksProxyConfig: SocksProxyConfig?,
-                             private val artemis: ArtemisSessionProvider) {
-=======
                              private val artemis: ArtemisSessionProvider,
                              private val maxMessageSize: Int) {
->>>>>>> bbc80429
         companion object {
             fun getBridgeName(queueName: String, hostAndPort: NetworkHostAndPort): String = "$queueName -> $hostAndPort"
         }
 
         private val log = LoggerFactory.getLogger("$bridgeName:${legalNames.first()}")
 
-<<<<<<< HEAD
-        val amqpClient = AMQPClient(listOf(target), legalNames, PEER_USER, PEER_USER, keyStore, keyStorePrivateKeyPassword, trustStore, crlCheckSoftFail, sharedThreadPool = sharedEventGroup, socksProxyConfig = socksProxyConfig)
-=======
-        val amqpClient = AMQPClient(listOf(target), legalNames, PEER_USER, PEER_USER, keyStore, keyStorePrivateKeyPassword, trustStore, crlCheckSoftFail, sharedThreadPool = sharedEventGroup, maxMessageSize = maxMessageSize)
->>>>>>> bbc80429
+        val amqpClient = AMQPClient(listOf(target), legalNames, PEER_USER, PEER_USER, keyStore, keyStorePrivateKeyPassword, trustStore, crlCheckSoftFail,
+                sharedThreadPool = sharedEventGroup, socksProxyConfig = socksProxyConfig, maxMessageSize = maxMessageSize)
         val bridgeName: String get() = getBridgeName(queueName, target)
         private val lock = ReentrantLock() // lock to serialise session level access
         private var session: ClientSession? = null
@@ -207,11 +194,9 @@
         if (bridgeExists(getBridgeName(queueName, target))) {
             return
         }
-<<<<<<< HEAD
-        val newBridge = AMQPBridge(queueName, target, legalNames, keyStore, keyStorePrivateKeyPassword, trustStore, crlCheckSoftFail, sharedEventLoopGroup!!, socksProxyConfig, artemis!!)
-=======
-        val newBridge = AMQPBridge(queueName, target, legalNames, keyStore, keyStorePrivateKeyPassword, trustStore, crlCheckSoftFail, sharedEventLoopGroup!!, artemis!!, maxMessageSize)
->>>>>>> bbc80429
+
+        val newBridge = AMQPBridge(queueName, target, legalNames, keyStore, keyStorePrivateKeyPassword, trustStore, crlCheckSoftFail, sharedEventLoopGroup!!, socksProxyConfig, artemis!!, maxMessageSize)
+
         lock.withLock {
             bridgeNameToBridgeMap[newBridge.bridgeName] = newBridge
         }
