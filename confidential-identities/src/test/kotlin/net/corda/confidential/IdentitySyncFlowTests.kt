package net.corda.confidential

import co.paralleluniverse.fibers.Suspendable
import net.corda.core.flows.FlowLogic
import net.corda.core.flows.FlowSession
import net.corda.core.flows.InitiatedBy
import net.corda.core.flows.InitiatingFlow
import net.corda.core.identity.Party
import net.corda.core.transactions.WireTransaction
import net.corda.core.utilities.OpaqueBytes
import net.corda.core.utilities.getOrThrow
import net.corda.core.utilities.unwrap
import net.corda.finance.DOLLARS
import net.corda.finance.contracts.asset.Cash
import net.corda.finance.flows.CashIssueAndPaymentFlow
import net.corda.finance.flows.CashPaymentFlow
import net.corda.testing.core.ALICE_NAME
import net.corda.testing.core.BOB_NAME
import net.corda.testing.core.CHARLIE_NAME
import net.corda.testing.core.singleIdentity
import net.corda.testing.node.internal.InternalMockNetwork
import net.corda.testing.node.startFlow
import org.junit.After
import org.junit.Before
import org.junit.Test
import kotlin.test.assertEquals
import kotlin.test.assertNotNull
import kotlin.test.assertNull

class IdentitySyncFlowTests {
    private lateinit var mockNet: InternalMockNetwork

    @Before
    fun before() {
        // We run this in parallel threads to help catch any race conditions that may exist.
        mockNet = InternalMockNetwork(
                cordappPackages = listOf("net.corda.finance.contracts.asset"),
                networkSendManuallyPumped = false,
<<<<<<< HEAD
                threadPerNode = true,
                cordappPackages = listOf("net.corda.finance.contracts.asset", "net.corda.finance.schemas")
=======
                threadPerNode = true
>>>>>>> 979aef13
        )
    }

    @After
    fun cleanUp() {
        mockNet.stopNodes()
    }

    @Test
    fun `sync confidential identities`() {
        // Set up values we'll need
        val aliceNode = mockNet.createPartyNode(ALICE_NAME)
        val bobNode = mockNet.createPartyNode(BOB_NAME)
        val alice: Party = aliceNode.info.singleIdentity()
        val bob: Party = bobNode.info.singleIdentity()
        val notary = mockNet.defaultNotaryIdentity
        bobNode.registerInitiatedFlow(Receive::class.java)
        // Alice issues then pays some cash to a new confidential identity that Bob doesn't know about
        val anonymous = true
        val ref = OpaqueBytes.of(0x01)
        val issueFlow = aliceNode.services.startFlow(CashIssueAndPaymentFlow(1000.DOLLARS, ref, alice, anonymous, notary))
        val issueTx = issueFlow.getOrThrow().stx
        val confidentialIdentity = issueTx.tx.outputs.map { it.data }.filterIsInstance<Cash.State>().single().owner
        assertNull(bobNode.database.transaction { bobNode.services.identityService.wellKnownPartyFromAnonymous(confidentialIdentity) })

        // Run the flow to sync up the identities
        aliceNode.services.startFlow(Initiator(bob, issueTx.tx)).getOrThrow()
        val expected = aliceNode.database.transaction {
            aliceNode.services.identityService.wellKnownPartyFromAnonymous(confidentialIdentity)
        }
        val actual = bobNode.database.transaction {
            bobNode.services.identityService.wellKnownPartyFromAnonymous(confidentialIdentity)
        }
        assertEquals(expected, actual)
    }

    @Test
    fun `don't offer other's identities confidential identities`() {
        // Set up values we'll need
        val aliceNode = mockNet.createPartyNode(ALICE_NAME)
        val bobNode = mockNet.createPartyNode(BOB_NAME)
        val charlieNode = mockNet.createPartyNode(CHARLIE_NAME)
        val alice: Party = aliceNode.info.singleIdentity()
        val bob: Party = bobNode.info.singleIdentity()
        val charlie: Party = charlieNode.info.singleIdentity()
        val notary = mockNet.defaultNotaryIdentity
        bobNode.registerInitiatedFlow(Receive::class.java)
        // Charlie issues then pays some cash to a new confidential identity
        val anonymous = true
        val ref = OpaqueBytes.of(0x01)
        val issueFlow = charlieNode.services.startFlow(CashIssueAndPaymentFlow(1000.DOLLARS, ref, charlie, anonymous, notary))
        val issueTx = issueFlow.getOrThrow().stx
        val confidentialIdentity = issueTx.tx.outputs.map { it.data }.filterIsInstance<Cash.State>().single().owner
        val confidentialIdentCert = charlieNode.services.identityService.certificateFromKey(confidentialIdentity.owningKey)!!

        // Manually inject this identity into Alice's database so the node could leak it, but we prove won't
        aliceNode.database.transaction { aliceNode.services.identityService.verifyAndRegisterIdentity(confidentialIdentCert) }
        assertNotNull(aliceNode.database.transaction { aliceNode.services.identityService.wellKnownPartyFromAnonymous(confidentialIdentity) })

        // Generate a payment from Charlie to Alice, including the confidential state
        val payTx = charlieNode.services.startFlow(CashPaymentFlow(1000.DOLLARS, alice, anonymous)).getOrThrow().stx

        // Run the flow to sync up the identities, and confirm Charlie's confidential identity doesn't leak
        assertNull(bobNode.database.transaction { bobNode.services.identityService.wellKnownPartyFromAnonymous(confidentialIdentity) })
        aliceNode.services.startFlow(Initiator(bob, payTx.tx)).getOrThrow()
        assertNull(bobNode.database.transaction { bobNode.services.identityService.wellKnownPartyFromAnonymous(confidentialIdentity) })
    }

    /**
     * Very lightweight wrapping flow to trigger the counterparty flow that receives the identities.
     */
    @InitiatingFlow
    class Initiator(private val otherSide: Party, private val tx: WireTransaction): FlowLogic<Boolean>() {
        @Suspendable
        override fun call(): Boolean {
            val session = initiateFlow(otherSide)
            subFlow(IdentitySyncFlow.Send(session, tx))
            // Wait for the counterparty to indicate they're done
            return session.receive<Boolean>().unwrap { it }
        }
    }

    @InitiatedBy(IdentitySyncFlowTests.Initiator::class)
    class Receive(private val otherSideSession: FlowSession): FlowLogic<Unit>() {
        @Suspendable
        override fun call() {
            subFlow(IdentitySyncFlow.Receive(otherSideSession))
            // Notify the initiator that we've finished syncing
            otherSideSession.send(true)
        }
    }
}<|MERGE_RESOLUTION|>--- conflicted
+++ resolved
@@ -34,14 +34,9 @@
     fun before() {
         // We run this in parallel threads to help catch any race conditions that may exist.
         mockNet = InternalMockNetwork(
-                cordappPackages = listOf("net.corda.finance.contracts.asset"),
+                cordappPackages = listOf("net.corda.finance.contracts.asset", "net.corda.finance.schemas"),
                 networkSendManuallyPumped = false,
-<<<<<<< HEAD
-                threadPerNode = true,
-                cordappPackages = listOf("net.corda.finance.contracts.asset", "net.corda.finance.schemas")
-=======
                 threadPerNode = true
->>>>>>> 979aef13
         )
     }
 
