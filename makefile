MAKEFLAGS = -s

name = avian
version = 0.6

build-arch := $(shell uname -m \
	| sed 's/^i.86$$/i386/' \
	| sed 's/^x86pc$$/i386/' \
	| sed 's/amd64/x86_64/' \
	| sed 's/^arm.*$$/arm/' \
	| sed 's/ppc/powerpc/')

ifeq (Power,$(filter Power,$(build-arch)))
	build-arch = powerpc
endif

build-platform := \
	$(shell uname -s | tr [:upper:] [:lower:] \
		| sed 's/^mingw32.*$$/mingw32/' \
		| sed 's/^cygwin.*$$/cygwin/')

arch = $(build-arch)
target-arch = $(arch)
bootimage-platform = \
	$(subst cygwin,windows,$(subst mingw32,windows,$(build-platform)))
platform = $(bootimage-platform)

mode = fast
process = compile

ifneq ($(process),compile)
	options := -$(process)
endif
ifneq ($(mode),fast)
	options := $(options)-$(mode)
endif
ifneq ($(lzma),)
	options := $(options)-lzma
endif
ifeq ($(bootimage),true)
	options := $(options)-bootimage
endif
ifeq ($(heapdump),true)
	options := $(options)-heapdump
endif
ifeq ($(tails),true)
	options := $(options)-tails
endif
ifeq ($(continuations),true)
	options := $(options)-continuations
endif

aot-only = false
root := $(shell (cd .. && pwd))
build = build/$(platform)-$(arch)$(options)
host-build-root = $(build)/host
classpath-build = $(build)/classpath
test-build = $(build)/test
src = src
classpath-src = classpath
test = test
win32 ?= $(root)/win32
win64 ?= $(root)/win64
winrt ?= $(root)/winrt
wp8 ?= $(root)/wp8

classpath = avian

test-executable = $(shell pwd)/$(executable)
boot-classpath = $(classpath-build)
embed-prefix = /avian-embedded

native-path = echo

ifeq ($(build-platform),cygwin)
	native-path = cygpath -m
endif

windows-path = echo

path-separator = :

ifneq (,$(filter mingw32 cygwin,$(build-platform)))
	path-separator = ;
endif

library-path-variable = LD_LIBRARY_PATH

ifeq ($(build-platform),darwin)
	library-path-variable = DYLD_LIBRARY_PATH
endif

library-path = $(library-path-variable)=$(build)

ifneq ($(openjdk),)
	openjdk-arch = $(arch)
	ifeq ($(arch),x86_64)
		openjdk-arch = amd64
	endif

	ifneq ($(openjdk-src),)
		include openjdk-src.mk
	  options := $(options)-openjdk-src
		classpath-objects = $(openjdk-objects) $(openjdk-local-objects)
		classpath-cflags = -DAVIAN_OPENJDK_SRC -DBOOT_JAVAHOME
		openjdk-jar-dep = $(build)/openjdk-jar.dep
		classpath-jar-dep = $(openjdk-jar-dep)
		javahome = $(embed-prefix)/javahomeJar
		javahome-files = lib/zi lib/currency.data lib/security/java.security \
			lib/security/java.policy lib/security/cacerts

		local-policy = lib/security/local_policy.jar
		ifeq ($(shell test -e "$(openjdk)/$(local-policy)" && echo found),found)
			javahome-files += $(local-policy)
		endif

		export-policy = lib/security/US_export_policy.jar
		ifeq ($(shell test -e "$(openjdk)/$(export-policy)" && echo found),found)
			javahome-files += $(export-policy)
		endif

		ifeq ($(platform),windows)
			javahome-files += lib/tzmappings
		endif
		javahome-object = $(build)/javahome-jar.o
		boot-javahome-object = $(build)/boot-javahome.o
	else
	  options := $(options)-openjdk
		test-executable = $(shell pwd)/$(executable-dynamic)
		ifeq ($(build-platform),darwin)
			library-path = \
				$(library-path-variable)=$(build):$(openjdk)/jre/lib
		else
			library-path = \
				$(library-path-variable)=$(build):$(openjdk)/jre/lib/$(openjdk-arch)
		endif
		javahome = "$$($(native-path) "$(openjdk)/jre")"
	endif

	classpath = openjdk
	boot-classpath := "$(boot-classpath)$(path-separator)$$($(native-path) "$(openjdk)/jre/lib/rt.jar")"
	build-javahome = $(openjdk)/jre
endif

ifeq ($(classpath),avian)
	jni-sources := $(shell find $(classpath-src) -name '*.cpp')
	jni-objects = $(call cpp-objects,$(jni-sources),$(classpath-src),$(build))
	classpath-objects = $(jni-objects)
endif

input = List

ifeq ($(use-clang),true)
	build-cxx = clang -std=c++11
	build-cc = clang
else
	build-cxx = g++
	build-cc = gcc
endif

mflag =
ifneq ($(platform),darwin)
	ifeq ($(arch),i386)
		mflag = -m32
	endif
	ifeq ($(arch),x86_64)
		mflag = -m64
	endif
endif

target-format = elf

cxx = $(build-cxx) $(mflag)
cc = $(build-cc) $(mflag)

ar = ar
ranlib = ranlib
dlltool = dlltool
vg = nice valgrind --num-callers=32 --db-attach=yes --freelist-vol=100000000
vg += --leak-check=full --suppressions=valgrind.supp
db = gdb --args
javac = "$(JAVA_HOME)/bin/javac" -encoding UTF-8
javah = "$(JAVA_HOME)/bin/javah"
jar = "$(JAVA_HOME)/bin/jar"
strip = strip
strip-all = --strip-all

rdynamic = -rdynamic

cflags_debug = -O0 -g3
cflags_debug_fast = -O0 -g3
cflags_stress = -O0 -g3
cflags_stress_major = -O0 -g3
ifeq ($(use-clang),true)
	cflags_fast = -O4 -g3
	cflags_small = -Oz -g3
else
	cflags_fast = -O3 -g3
	cflags_small = -Os -g3
endif

# note that we suppress the non-virtual-dtor warning because we never
# use the delete operator, which means we don't need virtual
# destructors:
warnings = -Wall -Wextra -Werror -Wunused-parameter -Winit-self \
	-Wno-non-virtual-dtor

target-cflags = -DTARGET_BYTES_PER_WORD=$(pointer-size)

common-cflags = $(warnings) -fno-rtti -fno-exceptions -I$(classpath-src) \
	"-I$(JAVA_HOME)/include" -idirafter $(src) -I$(build) $(classpath-cflags) \
	-D__STDC_LIMIT_MACROS -D_JNI_IMPLEMENTATION_ -DAVIAN_VERSION=\"$(version)\" \
	-DAVIAN_INFO="\"$(info)\"" \
	-DUSE_ATOMIC_OPERATIONS -DAVIAN_JAVA_HOME=\"$(javahome)\" \
	-DAVIAN_EMBED_PREFIX=\"$(embed-prefix)\" $(target-cflags)

asmflags = $(target-cflags) -I$(src)

ifneq (,$(filter i386 x86_64,$(arch)))
	ifeq ($(use-frame-pointer),true)
		common-cflags += -fno-omit-frame-pointer -DAVIAN_USE_FRAME_POINTER
		asmflags += -DAVIAN_USE_FRAME_POINTER
	endif
endif

build-cflags = $(common-cflags) -fPIC -fvisibility=hidden \
	"-I$(JAVA_HOME)/include/linux" -I$(src) -pthread

converter-cflags = -D__STDC_CONSTANT_MACROS -Isrc/binaryToObject -Isrc/ \
	-fno-rtti -fno-exceptions \
	-DAVIAN_TARGET_ARCH=AVIAN_ARCH_UNKNOWN \
	-DAVIAN_TARGET_FORMAT=AVIAN_FORMAT_UNKNOWN \
	-Wall -Wextra -Werror -Wunused-parameter -Winit-self -Wno-non-virtual-dtor

cflags = $(build-cflags)

common-lflags = -lm -lz $(classpath-lflags)

build-lflags = -lz -lpthread -ldl

lflags = $(common-lflags) -lpthread -ldl

soname-flag = -Wl,-soname -Wl,$(so-prefix)jvm$(so-suffix)
version-script-flag = -Wl,--version-script=openjdk.ld

build-system = posix

system = posix
asm = x86

pointer-size = 8

so-prefix = lib
so-suffix = .so

static-prefix = lib
static-suffix = .a

output = -o $(1)
asm-output = -o $(1)
asm-input = -c $(1)
asm-format = S
as = $(cc)
ld = $(cxx)
build-ld = $(build-cc)

static = -static
shared = -shared

rpath = -Wl,-rpath=\$$ORIGIN -Wl,-z,origin

no-error = -Wno-error

openjdk-extra-cflags = -fvisibility=hidden

bootimage-cflags = -DTARGET_BYTES_PER_WORD=$(pointer-size)
bootimage-symbols = _binary_bootimage_bin_start:_binary_bootimage_bin_end
codeimage-symbols = _binary_codeimage_bin_start:_binary_codeimage_bin_end

developer-dir := $(shell if test -d /Developer; then echo /Developer; \
	else echo /Applications/Xcode.app/Contents/Developer; fi)

ifeq ($(build-arch),powerpc)
	ifneq ($(arch),$(build-arch))
		bootimage-cflags += -DTARGET_OPPOSITE_ENDIAN
	endif
endif

ifeq ($(arch),i386)
	pointer-size = 4
endif

ifeq ($(arch),powerpc)
	asm = powerpc
	pointer-size = 4

	ifneq ($(arch),$(build-arch))
		bootimage-cflags += -DTARGET_OPPOSITE_ENDIAN
	endif

	ifneq ($(platform),darwin)
		ifneq ($(arch),$(build-arch))
			cxx = powerpc-linux-gnu-g++
			cc = powerpc-linux-gnu-gcc
			ar = powerpc-linux-gnu-ar
			ranlib = powerpc-linux-gnu-ranlib
			strip = powerpc-linux-gnu-strip
		endif
	endif
endif

ifeq ($(arch),arm)
	asm = arm
	pointer-size = 4

	ifeq ($(build-platform),darwin)
		ios = true
	else
		no-psabi = -Wno-psabi
		cflags += -marm $(no-psabi)
	endif

	ifneq ($(arch),$(build-arch))
		ifeq ($(platform),darwin)
			ios-bin = $(developer-dir)/Platforms/iPhoneOS.platform/Developer/usr/bin
			ifeq ($(use-clang),true)
				cxx = clang -std=c++11
				cc = clang
			else
				cxx = $(ios-bin)/g++
				cc = $(ios-bin)/gcc
			endif
			ar = $(ios-bin)/ar
			ranlib = $(ios-bin)/ranlib
			strip = $(ios-bin)/strip
		else
			cxx = arm-linux-gnueabi-g++
			cc = arm-linux-gnueabi-gcc
			ar = arm-linux-gnueabi-ar
			ranlib = arm-linux-gnueabi-ranlib
			strip = arm-linux-gnueabi-strip
		endif
	endif
endif

ifeq ($(ios),true)
	cflags += -DAVIAN_IOS
endif

ifeq ($(build-platform),darwin)
	build-cflags = $(common-cflags) -fPIC -fvisibility=hidden -I$(src)
	cflags += -I/System/Library/Frameworks/JavaVM.framework/Headers/ \
		-Wno-deprecated-declarations
	build-lflags += -framework CoreFoundation
	soname-flag =
endif

ifeq ($(platform),qnx)
	cflags = $(common-cflags) -fPIC -fvisibility=hidden -I$(src)
	lflags = $(common-lflags) -lsocket
	ifeq ($(build-platform),qnx)
		build-cflags = $(common-cflags) -fPIC -fvisibility=hidden -I$(src)
		build-lflags = $(common-lflags)
	else
		ifeq ($(arch),i386)
			prefix = i486-pc-nto-qnx6.5.0-
		else
			prefix = arm-unknown-nto-qnx6.5.0-
		endif
	endif
	cxx = $(prefix)g++
	cc = $(prefix)gcc
	ar = $(prefix)ar
	ranlib = $(prefix)ranlib
	strip = $(prefix)strip
	rdynamic = -Wl,--export-dynamic
endif

ifeq ($(platform),freebsd)
# There is no -ldl on FreeBSD
	build-lflags = $(common-lflags) -lz -lpthread
	lflags = $(common-lflags) -lpthread
# include/freebsd instead of include/linux
	build-cflags = $(common-cflags) -fPIC -fvisibility=hidden \
		"-I$(JAVA_HOME)/include/freebsd" -I$(src) -pthread
	cflags = $(build-cflags)
endif
ifeq ($(platform),android)
    ifeq ($(build-platform),cygwin)
		ndk = "$$(cygpath -u "$(ANDROID_NDK)")"
	else
		ndk = $(ANDROID_NDK)
	endif

	ifeq ($(android-version),)
		android-version = 5
	endif

	ifeq ($(android-toolchain),)
		android-toolchain = 4.7
	endif

	ifeq ($(arch),arm)
		android-toolchain-name = arm-linux-androideabi
		android-toolchain-prefix = arm-linux-androideabi-
	endif
	ifeq ($(arch),i386)
		android-toolchain-name = x86
		android-toolchain-prefix = i686-linux-android-
	endif

	ifeq ($(android-arm-arch),)
		android-arm-arch = armv5
	endif

	options := $(options)-api$(android-version)-$(android-toolchain)-$(android-arm-arch)

	build-cflags = $(common-cflags) -I$(src)
	build-lflags = -lz -lpthread
	ifeq ($(subst cygwin,windows,$(subst mingw32,windows,$(build-platform))),windows)
		toolchain-host-platform = $(subst cygwin,windows,$(subst mingw32,windows,$(build-platform)))
		build-system = windows
		build-cxx = i686-w64-mingw32-g++
		build-cc = i686-w64-mingw32-gcc
		sysroot = "$$(cygpath -w "$(ndk)/platforms/android-$(android-version)/arch-arm")"
		build-cflags += "-I$(JAVA_HOME)/include/win32"
	else
		toolchain-host-platform = $(subst cygwin,windows,$(subst mingw32,windows,$(build-platform)))-*
		sysroot = $(ndk)/platforms/android-$(android-version)/arch-arm
		build-cflags += "-I$(JAVA_HOME)/include/linux"
		build-lflags += -ldl
	endif
	toolchain = $(ndk)/toolchains/$(android-toolchain-name)-$(android-toolchain)/prebuilt/$(toolchain-host-platform)
	cflags = "-I$(sysroot)/usr/include" "-I$(JAVA_HOME)/include/linux" $(common-cflags) "-I$(src)" -std=c++11 $(no-psabi)
	lflags = "-L$(sysroot)/usr/lib" $(common-lflags) -llog
	target-format = elf
	use-lto = false
<<<<<<< HEAD
	
=======

>>>>>>> 752d02e7
	ifeq ($(arch),arm)
		cflags += -marm -march=$(android-arm-arch) -ftree-vectorize -ffast-math -mfloat-abi=softfp
	endif
	ifeq ($(arch),i386)
	endif

	cxx = $(toolchain)/bin/$(android-toolchain-prefix)g++ --sysroot="$(sysroot)"
	cc = $(toolchain)/bin/$(android-toolchain-prefix)gcc --sysroot="$(sysroot)"
	as = $(cxx)
	ar = $(toolchain)/bin/$(android-toolchain-prefix)ar
	ranlib = $(toolchain)/bin/$(android-toolchain-prefix)ranlib
	strip = $(toolchain)/bin/$(android-toolchain-prefix)strip
endif

ifeq ($(platform),darwin)
	target-format = macho
	ifeq (${OSX_SDK_SYSROOT},)
		OSX_SDK_SYSROOT = 10.4u
	endif
	ifeq (${OSX_SDK_VERSION},)
		OSX_SDK_VERSION = 10.4
	endif
	ifneq ($(build-platform),darwin)
		cxx = i686-apple-darwin8-g++ $(mflag)
		cc = i686-apple-darwin8-gcc $(mflag)
		ar = i686-apple-darwin8-ar
		ranlib = i686-apple-darwin8-ranlib
		strip = i686-apple-darwin8-strip
		sysroot = /opt/mac/SDKs/MacOSX${OSX_SDK_SYSROOT}.sdk
		cflags = -I$(sysroot)/System/Library/Frameworks/JavaVM.framework/Versions/1.5.0/Headers/ \
			$(common-cflags) -fPIC -fvisibility=hidden -I$(src)
	endif

	version-script-flag =
	lflags = $(common-lflags) -ldl -framework CoreFoundation

	ifeq (,$(shell ld -v 2>&1 | grep cctools))
		lflags += -Wl,-compatibility_version,1.0.0
	endif

	ifneq ($(arch),arm)
		lflags +=	-framework CoreServices -framework SystemConfiguration \
			-framework Security
	endif
	ifeq ($(bootimage),true)
		bootimage-lflags = -Wl,-segprot,__RWX,rwx,rwx
	endif
	rdynamic =
	strip-all = -S -x
	so-suffix = .dylib
	shared = -dynamiclib
	rpath =

	sdk-dir = $(developer-dir)/Platforms/iPhoneOS.platform/Developer/SDKs

	ifeq ($(arch),arm)
		ios-version := \
			$(shell if test -d $(sdk-dir)/iPhoneOS6.0.sdk; then echo 6.0; \
				elif test -d $(sdk-dir)/iPhoneOS5.1.sdk; then echo 5.1; \
				elif test -d $(sdk-dir)/iPhoneOS5.0.sdk; then echo 5.0; \
				elif test -d $(sdk-dir)/iPhoneOS4.3.sdk; then echo 4.3; \
				elif test -d $(sdk-dir)/iPhoneOS4.2.sdk; then echo 4.2; \
				else echo; fi)

		ifeq ($(ios-version),)
			x := $(error "couldn't find SDK for iOS version")
		endif

		flags = -arch armv7 -isysroot \
			$(sdk-dir)/iPhoneOS$(ios-version).sdk/
		openjdk-extra-cflags += $(flags)
		cflags += $(flags)
		asmflags += $(flags)
		lflags += $(flags)
	endif

	ifeq ($(arch),powerpc)
		openjdk-extra-cflags += -arch ppc -mmacosx-version-min=${OSX_SDK_VERSION}
		cflags += -arch ppc -mmacosx-version-min=${OSX_SDK_VERSION}
		asmflags += -arch ppc -mmacosx-version-min=${OSX_SDK_VERSION}
		lflags += -arch ppc -mmacosx-version-min=${OSX_SDK_VERSION}
	endif

	ifeq ($(arch),i386)
		openjdk-extra-cflags += -arch i386 -mmacosx-version-min=${OSX_SDK_VERSION}
		cflags += -arch i386 -mmacosx-version-min=${OSX_SDK_VERSION}
		asmflags += -arch i386 -mmacosx-version-min=${OSX_SDK_VERSION}
		lflags += -arch i386 -mmacosx-version-min=${OSX_SDK_VERSION}
	endif

	ifeq ($(arch),x86_64)
		openjdk-extra-cflags += -arch x86_64
		cflags += -arch x86_64
		asmflags += -arch x86_64
		lflags += -arch x86_64
	endif
endif

ifeq ($(platform),windows)
	ifeq ($(target-format),)
		target-format = pe
	endif

	inc = "$(win32)/include"
	lib = "$(win32)/lib"

	embed-prefix = c:/avian-embedded
	system = windows

	so-prefix =
	so-suffix = .dll
	exe-suffix = .exe
	rpath =

	lflags = -L$(lib) $(common-lflags) -lws2_32 -liphlpapi -mconsole
	bootimage-generator-lflags = -static-libstdc++ -static-libgcc
	cflags = -I$(inc) $(common-cflags) -DWINVER=0x0500

	ifeq (,$(filter mingw32 cygwin,$(build-platform)))
		openjdk-extra-cflags += -I$(src)/openjdk/caseSensitive
		prefix := $(shell i686-w64-mingw32-gcc --version >/dev/null 2>&1 \
			&& echo i686-w64-mingw32- || echo x86_64-w64-mingw32-)
		cxx = $(prefix)g++ -m32
		cc = $(prefix)gcc -m32
		dlltool = $(prefix)dlltool -mi386 --as-flags=--32 
		ar = $(prefix)ar
		ranlib = $(prefix)ranlib
		strip = $(prefix)strip --strip-all
	else
		build-system = windows
		common-cflags += "-I$(JAVA_HOME)/include/win32"
		build-cflags = $(common-cflags) -I$(src) -I$(inc) -mthreads
		openjdk-extra-cflags =
		build-lflags = -L$(lib) $(common-lflags)
		ifeq ($(build-platform),cygwin)
			build-cxx = i686-w64-mingw32-g++
			build-cc = i686-w64-mingw32-gcc
			dlltool = i686-w64-mingw32-dlltool
			ar = i686-w64-mingw32-ar
			ranlib = i686-w64-mingw32-ranlib
			strip = i686-w64-mingw32-strip
		endif
	endif

	ifeq ($(arch),x86_64)
		ifeq ($(build-platform),cygwin)
			build-cxx = x86_64-w64-mingw32-g++
			build-cc = x86_64-w64-mingw32-gcc
		endif
		cxx = x86_64-w64-mingw32-g++ $(mflag)
		cc = x86_64-w64-mingw32-gcc $(mflag)
		dlltool = x86_64-w64-mingw32-dlltool
		ar = x86_64-w64-mingw32-ar
		ranlib = x86_64-w64-mingw32-ranlib
		strip = x86_64-w64-mingw32-strip
		inc = "$(win64)/include"
		lib = "$(win64)/lib"
	else
		shared += -Wl,--add-stdcall-alias
	endif

	embed = $(build-embed)/embed$(exe-suffix)
	embed-loader = $(build-embed-loader)/embed-loader$(exe-suffix)
	embed-loader-o = $(build-embed)/embed-loader.o
endif

ifeq ($(platform),wp8)
	ifeq ($(shell uname -s | grep -i -c WOW64),1)
		programFiles = Program Files (x86)
	else
		programFiles = Program Files
	endif
	ifeq ($(MSVS_ROOT),)
		# Environment variable MSVS_ROOT not found. It should be something like
		# "C:\$(programFiles)\Microsoft Visual Studio 11.0"
		MSVS_ROOT = C:\$(programFiles)\Microsoft Visual Studio 11.0
	endif
	ifeq ($(MSVC_ROOT),)
		# Environment variable MSVC_ROOT not found. It should be something like
		# "C:\$(programFiles)\Microsoft Visual Studio 11.0\VC"
		MSVC_ROOT = $(MSVS_ROOT)\VC
	endif
	ifeq ($(WP80_SDK),)
		# Environment variable WP8_SDK not found. It should be something like
		# "C:\Program Files[ (x86)]\Microsoft Visual Studio 11.0\VC\WPSDK\WP80"
		# TODO: Lookup in SOFTWARE\Microsoft\Microsoft SDKs\WindowsPhone\v8.0
		WP80_SDK = $(MSVS_ROOT)\VC\WPSDK\WP80
	endif
	ifeq ($(WP80_KIT),)
		# Environment variable WP8_KIT not found. It should be something like
		# "c:\Program Files[ (x86)]\Windows Phone Kits\8.0"
		# TODO: Lookup in SOFTWARE\Microsoft\Microsoft SDKs\WindowsPhone\v8.0
		WP80_KIT = C:\$(programFiles)\Windows Phone Kits\8.0
	endif
	ifeq ($(WIN8_KIT),)
		# Environment variable WIN8_KIT not found. It should be something like
		# "c:\Program Files[ (x86)]\Windows Kits\8.0"
		WIN8_KIT = C:\$(programFiles)\Windows Kits\8.0
	endif
	ifeq ($(build-platform),cygwin)
		windows-path = cygpath -w
	else
		windows-path = $(native-path)
	endif
	windows-java-home := $(shell $(windows-path) "$(JAVA_HOME)")
	target-format = pe
	ms_cl_compiler = wp8
	use-lto = false
	supports_avian_executable = false
<<<<<<< HEAD
	aot-only = true
	ifneq ($(bootimage),true)
		x := $(error Windows Phone 8 target requires bootimage=true)
=======
	process = compile
	aot-only = true
	ifneq ($(process),compile)
		options := -$(process)
	endif
	bootimage = true
	ifeq ($(bootimage),true)
		options := $(options)-bootimage
>>>>>>> 752d02e7
	endif
	system = windows
	build-system = windows
	static-prefix =
	static-suffix = .lib
	so-prefix =
	so-suffix = .dll
	exe-suffix = .exe
	manifest-flags = -MANIFEST:NO

	ifeq ($(arch),arm)
		wp8_arch = \x86_arm
		vc_arch = \arm
		w8kit_arch = arm
		deps_arch = ARM
		as = "$$(cygpath -u "$(WP80_SDK)\bin\x86_arm\armasm.exe")"
		cxx = "$$(cygpath -u "$(WP80_SDK)\bin\x86_arm\cl.exe")"
		ld = "$$(cygpath -u "$(WP80_SDK)\bin\x86_arm\link.exe")"
		asmflags = -machine ARM -32
		asm-output = -o $(1)
		asm-input = $(1)
		machine_type = ARM
		bootimage-symbols = binary_bootimage_bin_start:binary_bootimage_bin_end
		codeimage-symbols = binary_codeimage_bin_start:binary_codeimage_bin_end
	endif
	ifeq ($(arch),i386)
		wp8_arch =
		vc_arch =
		w8kit_arch = x86
		deps_arch = x86
		asmflags = $(target-cflags) -safeseh -nologo -Gd
		as = "$$(cygpath -u "$(WP80_SDK)\bin\ml.exe")"
		cxx = "$$(cygpath -u "$(WP80_SDK)\bin\cl.exe")"
		ld = "$$(cygpath -u "$(WP80_SDK)\bin\link.exe")"
		ifeq ($(mode),debug)
			asmflags += -Zd
<<<<<<< HEAD
		endif
		ifeq ($(mode),debug-fast)
			asmflags += -Zd
		endif
=======
		endif
		ifeq ($(mode),debug-fast)
			asmflags += -Zd
		endif
>>>>>>> 752d02e7
		asm-output = $(output)
		machine_type = X86
	endif

	PATH := $(shell cygpath -u "$(MSVS_ROOT)\Common7\IDE"):$(shell cygpath -u "$(WP80_SDK)\bin$(wp8_arch)"):$(shell cygpath -u "$(WP80_SDK)\bin"):${PATH}

	build-cflags = $(common-cflags) -I$(src) -I$(inc) -mthreads
	build-lflags = -lz -lpthread

	cflags = -nologo \
		-AI"$(WP80_KIT)\Windows Metadata" \
		-I"$(WP80_SDK)\include" -I"$(WP80_KIT)\Include" -I"$(WP80_KIT)\Include\minwin" -I"$(WP80_KIT)\Include\mincore" \
		-DWINAPI_FAMILY=WINAPI_FAMILY_PHONE_APP -D_USRDLL -D_WINDLL \
		-DAVIAN_VERSION=\"$(version)\" -D_JNI_IMPLEMENTATION_ \
		-DUSE_ATOMIC_OPERATIONS -DAVIAN_JAVA_HOME=\"$(javahome)\" \
		-DAVIAN_EMBED_PREFIX=\"$(embed-prefix)\" \
		-I"$(shell $(windows-path) "$(wp8)/zlib/upstream")" -I"$(shell $(windows-path) "$(wp8)/interop/avian-interop-client")" \
		-I"$(shell $(windows-path) "$(wp8)/include")" -I$(src) -I$(classpath-src) \
		-I"$(build)" \
		-I"$(windows-java-home)/include" -I"$(windows-java-home)/include/win32" \
		-DTARGET_BYTES_PER_WORD=$(pointer-size) \
		-Gd -EHsc

	common-lflags = $(classpath-lflags)

	ifeq ($(mode),debug)
		build-type = Debug
	endif
	ifeq ($(mode),debug-fast)
		build-type = Debug
	endif
	ifeq ($(mode),stress_major)
		build-type = Release
	endif
	ifeq ($(mode),fast)
		build-type = Release
	endif
	ifeq ($(mode),fast)
		build-type = Release
	endif
	ifeq ($(mode),small)
		build-type = Release
	endif

	arflags = -MACHINE:$(machine_type)
	lflags = $(common-lflags) -nologo \
		-MACHINE:$(machine_type) \
		-LIBPATH:"$(WP80_KIT)\lib\$(w8kit_arch)" -LIBPATH:"$(WP80_SDK)\lib$(vc_arch)" -LIBPATH:"$(WIN8_KIT)\Lib\win8\um\$(w8kit_arch)" \
		ws2_32.lib \
		"$(shell $(windows-path) "$(wp8)\lib\$(deps_arch)\$(build-type)\zlib.lib")" "$(shell $(windows-path) "$(wp8)\lib\$(deps_arch)\$(build-type)\ThreadEmulation.lib")" \
		"$(shell $(windows-path) "$(wp8)\lib\$(deps_arch)\$(build-type)\AvianInteropClient.lib")"
	lflags += -NXCOMPAT -DYNAMICBASE -SUBSYSTEM:CONSOLE -TLBID:1
	lflags += -NODEFAULTLIB:"ole32.lib" -NODEFAULTLIB:"kernel32.lib"
	lflags += PhoneAppModelHost.lib WindowsPhoneCore.lib -WINMD -WINMDFILE:$(subst $(so-suffix),.winmd,$(@))

	cc = $(cxx)
	asm-format = masm
	shared = -dll
	ar = "$$(cygpath -u "$(WP80_SDK)\bin\lib.exe")"
	arflags += -nologo
	ifeq ($(build-platform),cygwin)
		build-cxx = i686-w64-mingw32-g++
		build-cc = i686-w64-mingw32-gcc
		dlltool = i686-w64-mingw32-dlltool
		ranlib =
		strip =
	endif
	output = -Fo$(1)

	#TODO: -MT or -ZW?
	cflags_debug = -Od -Zi -MDd
	cflags_debug_fast = -Od -Zi -MDd
	cflags_stress = -O0 -g3 -MD
	cflags_stress_major = -O0 -g3 -MD
	cflags_fast = -O2 -Zi -MD
	cflags_small = -O1s -Zi -MD
	# -GL [whole program optimization] in 'fast' and 'small' breaks compilation for some reason

	ifeq ($(mode),debug)
		cflags +=
		lflags +=
	endif
	ifeq ($(mode),debug-fast)
		cflags += -DNDEBUG
		lflags +=
	endif
	ifeq ($(mode),stress_major)
		cflags +=
		lflags +=
	endif
	ifeq ($(mode),fast)
		cflags +=
		lflags +=
	endif
	# -LTCG is needed only if -GL is used
	ifeq ($(mode),fast)
		cflags += -DNDEBUG
		lflags += -LTCG
		arflags +=
	endif
	ifeq ($(mode),small)
		cflags += -DNDEBUG
		lflags += -LTCG
		arflags +=
	endif

	strip = :
endif

ifdef msvc
	no-error =
	windows-path = $(native-path)
	windows-java-home := $(shell $(windows-path) "$(JAVA_HOME)")
	zlib := $(shell $(windows-path) "$(win32)/msvc")
	ms_cl_compiler = regular
	cxx = "$(msvc)/BIN/cl.exe"
	cc = $(cxx)
	ld = "$(msvc)/BIN/link.exe"
	mt = "mt.exe"
	manifest-flags = -MANIFEST -MANIFESTFILE:$(@).manifest
	cflags = -nologo -DAVIAN_VERSION=\"$(version)\" -D_JNI_IMPLEMENTATION_ \
		-DUSE_ATOMIC_OPERATIONS -DAVIAN_JAVA_HOME=\"$(javahome)\" \
		-DAVIAN_EMBED_PREFIX=\"$(embed-prefix)\" \
		-Fd$(build)/$(name).pdb -I"$(zlib)/include" -I$(src) -I$(classpath-src) \
		-I"$(build)" \
		-I"$(windows-java-home)/include" -I"$(windows-java-home)/include/win32" \
		-DTARGET_BYTES_PER_WORD=$(pointer-size)

	ifneq ($(lzma),)
		cflags += -I$(shell $(windows-path) "$(lzma)")
	endif

	shared = -dll
	lflags = -nologo -LIBPATH:"$(zlib)/lib" -DEFAULTLIB:ws2_32 \
		-DEFAULTLIB:zlib -DEFAULTLIB:user32 -MANIFEST -debug
	output = -Fo$(1)

	ifeq ($(mode),debug)
		cflags += -Od -Zi -MDd
	endif
	ifeq ($(mode),debug-fast)
		cflags += -Od -Zi -DNDEBUG
	endif
	ifeq ($(mode),fast)
		cflags += -O2 -GL -Zi -DNDEBUG
		lflags += -LTCG
	endif
	ifeq ($(mode),small)
		cflags += -O1s -Zi -GL -DNDEBUG
		lflags += -LTCG
	endif

	strip = :
endif

ifeq ($(mode),debug)
	optimization-cflags = $(cflags_debug)
	converter-cflags += $(cflags_debug)
	strip = :
endif
ifeq ($(mode),debug-fast)
	optimization-cflags = $(cflags_debug_fast) -DNDEBUG
	strip = :
endif
ifeq ($(mode),stress)
	optimization-cflags = $(cflags_stress) -DVM_STRESS
	strip = :
endif
ifeq ($(mode),stress-major)
	optimization-cflags = $(cflags_stress_major) -DVM_STRESS -DVM_STRESS_MAJOR
	strip = :
endif
ifeq ($(mode),fast)
	optimization-cflags = $(cflags_fast) -DNDEBUG
	ifeq ($(use-lto),)
		use-lto = true
	endif
endif
ifeq ($(mode),small)
	optimization-cflags = $(cflags_small) -DNDEBUG
	ifeq ($(use-lto),)
		use-lto = true
	endif
endif

ifeq ($(use-lto),true)
	ifeq ($(use-clang),true)
		optimization-cflags += -flto
		lflags += $(optimization-cflags)
	else
# only try to use LTO when GCC 4.6.0 or greater is available
		gcc-major := $(shell $(cc) -dumpversion | cut -f1 -d.)
		gcc-minor := $(shell $(cc) -dumpversion | cut -f2 -d.)
		ifeq ($(shell expr 4 \< $(gcc-major) \
				\| \( 4 \<= $(gcc-major) \& 6 \<= $(gcc-minor) \)),1)
			optimization-cflags += -flto
			no-lto = -fno-lto
			lflags += $(optimization-cflags)
		endif
	endif
endif

cflags += $(optimization-cflags)

ifndef ms_cl_compiler
ifneq ($(platform),darwin)
ifeq ($(arch),i386)
# this is necessary to support __sync_bool_compare_and_swap:
	cflags += -march=i586
	lflags += -march=i586
endif
endif
endif

build-cflags += -DAVIAN_HOST_TARGET

c-objects = $(foreach x,$(1),$(patsubst $(2)/%.c,$(3)/%.o,$(x)))
cpp-objects = $(foreach x,$(1),$(patsubst $(2)/%.cpp,$(3)/%.o,$(x)))
asm-objects = $(foreach x,$(1),$(patsubst $(2)/%.$(asm-format),$(3)/%-asm.o,$(x)))
java-classes = $(foreach x,$(1),$(patsubst $(2)/%.java,$(3)/%.class,$(x)))

generated-code = \
	$(build)/type-enums.cpp \
	$(build)/type-declarations.cpp \
	$(build)/type-constructors.cpp \
	$(build)/type-initializations.cpp \
	$(build)/type-java-initializations.cpp \
	$(build)/type-name-initializations.cpp \
	$(build)/type-maps.cpp

vm-depends := $(generated-code) $(wildcard $(src)/*.h)

vm-sources = \
	$(src)/$(system).cpp \
	$(src)/finder.cpp \
	$(src)/machine.cpp \
	$(src)/util.cpp \
	$(src)/heap.cpp \
	$(src)/$(process).cpp \
	$(src)/classpath-$(classpath).cpp \
	$(src)/builtin.cpp \
	$(src)/jnienv.cpp \
	$(src)/process.cpp

vm-asm-sources = $(src)/$(asm).$(asm-format)

target-asm = $(asm)

build-embed = $(build)/embed
build-embed-loader = $(build)/embed-loader

embed-loader-sources = $(src)/embedded-loader.cpp
embed-loader-objects = $(call cpp-objects,$(embed-loader-sources),$(src),$(build-embed-loader))

embed-sources = $(src)/embed.cpp
embed-objects = $(call cpp-objects,$(embed-sources),$(src),$(build-embed))

ifeq ($(process),compile)
	vm-sources += \
		$(src)/compiler.cpp \
		$(src)/$(target-asm).cpp

	vm-asm-sources += $(src)/compile-$(asm).$(asm-format)
endif
cflags += -DAVIAN_PROCESS_$(process)
ifeq ($(aot-only),true)
	cflags += -DAVIAN_AOT_ONLY
endif

vm-cpp-objects = $(call cpp-objects,$(vm-sources),$(src),$(build))
vm-asm-objects = $(call asm-objects,$(vm-asm-sources),$(src),$(build))
vm-objects = $(vm-cpp-objects) $(vm-asm-objects)

heapwalk-sources = $(src)/heapwalk.cpp 
heapwalk-objects = \
	$(call cpp-objects,$(heapwalk-sources),$(src),$(build))

ifeq ($(heapdump),true)
	vm-sources += $(src)/heapdump.cpp
	vm-heapwalk-objects = $(heapwalk-objects)
	cflags += -DAVIAN_HEAPDUMP
endif

ifeq ($(tails),true)
	cflags += -DAVIAN_TAILS
endif

ifeq ($(continuations),true)
	cflags += -DAVIAN_CONTINUATIONS
	asmflags += -DAVIAN_CONTINUATIONS
endif

bootimage-generator-sources = $(src)/bootimage.cpp
ifneq ($(lzma),)
	bootimage-generator-sources += $(src)/lzma-encode.cpp
endif
bootimage-generator-objects = \
	$(call cpp-objects,$(bootimage-generator-sources),$(src),$(build))
bootimage-generator = $(build)/bootimage-generator

bootimage-object = $(build)/bootimage-bin.o
codeimage-object = $(build)/codeimage-bin.o

ifeq ($(bootimage),true)
	vm-classpath-objects = $(bootimage-object) $(codeimage-object)
	cflags += -DBOOT_IMAGE -DAVIAN_CLASSPATH=\"\"
else
	vm-classpath-objects = $(classpath-object)
	cflags += -DBOOT_CLASSPATH=\"[classpathJar]\" \
		-DAVIAN_CLASSPATH=\"[classpathJar]\"
endif

cflags += $(extra-cflags)
lflags += $(extra-lflags)

openjdk-cflags += $(extra-cflags)

driver-source = $(src)/main.cpp
driver-object = $(build)/main.o
driver-dynamic-objects = \
	$(build)/main-dynamic.o

boot-source = $(src)/boot.cpp
boot-object = $(build)/boot.o

generator-depends := $(wildcard $(src)/*.h)
generator-sources = \
	$(src)/type-generator.cpp \
	$(src)/$(build-system).cpp \
	$(src)/finder.cpp

ifneq ($(lzma),)
	common-cflags += -I$(lzma) -DAVIAN_USE_LZMA -D_7ZIP_ST

	vm-sources += \
		$(src)/lzma-decode.cpp

	generator-sources += \
		$(src)/lzma-decode.cpp

	lzma-decode-sources = \
		$(lzma)/C/LzmaDec.c

	lzma-decode-objects = \
		$(call c-objects,$(lzma-decode-sources),$(lzma)/C,$(build))

	lzma-encode-sources = \
		$(lzma)/C/LzmaEnc.c \
		$(lzma)/C/LzFind.c

	lzma-encode-objects = \
		$(call c-objects,$(lzma-encode-sources),$(lzma)/C,$(build))

	lzma-encoder = $(build)/lzma/lzma

	lzma-encoder-cflags = -D__STDC_CONSTANT_MACROS -fno-rtti -fno-exceptions \
		-I$(lzma)/C

	lzma-encoder-sources = \
		$(src)/lzma/main.cpp

	lzma-encoder-objects = \
		$(call cpp-objects,$(lzma-encoder-sources),$(src),$(build))

	lzma-encoder-lzma-sources = $(lzma-encode-sources) $(lzma-decode-sources)

	lzma-encoder-lzma-objects = \
		$(call generator-c-objects,$(lzma-encoder-lzma-sources),$(lzma)/C,$(build))

	lzma-loader = $(build)/lzma/load.o
endif

generator-cpp-objects = \
	$(foreach x,$(1),$(patsubst $(2)/%.cpp,$(3)/%-build.o,$(x)))
generator-c-objects = \
	$(foreach x,$(1),$(patsubst $(2)/%.c,$(3)/%-build.o,$(x)))
generator-objects = \
	$(call generator-cpp-objects,$(generator-sources),$(src),$(build))
generator-lzma-objects = \
	$(call generator-c-objects,$(lzma-decode-sources),$(lzma)/C,$(build))
generator = $(build)/generator

converter-depends = \
	$(src)/binaryToObject/tools.h \
	$(src)/binaryToObject/endianness.h

converter-sources = \
	$(src)/binaryToObject/tools.cpp \
	$(src)/binaryToObject/elf.cpp \
	$(src)/binaryToObject/mach-o.cpp \
	$(src)/binaryToObject/pe.cpp

converter-tool-sources = \
	$(src)/binaryToObject/main.cpp

converter-objects = $(call cpp-objects,$(converter-sources),$(src),$(build))
converter-tool-objects = $(call cpp-objects,$(converter-tool-sources),$(src),$(build))
converter = $(build)/binaryToObject/binaryToObject

static-library = $(build)/$(static-prefix)$(name)$(static-suffix)
executable = $(build)/$(name)${exe-suffix}
dynamic-library = $(build)/$(so-prefix)jvm$(so-suffix)
executable-dynamic = $(build)/$(name)-dynamic$(exe-suffix)

ifneq ($(classpath),avian)
# Assembler, ConstantPool, and Stream are not technically needed for a
# working build, but we include them since our Subroutine test uses
# them to synthesize a class:
	classpath-sources := \
		$(classpath-src)/avian/Addendum.java \
		$(classpath-src)/avian/Assembler.java \
		$(classpath-src)/avian/Callback.java \
		$(classpath-src)/avian/CallbackReceiver.java \
		$(classpath-src)/avian/ClassAddendum.java \
		$(classpath-src)/avian/Classes.java \
		$(classpath-src)/avian/ConstantPool.java \
		$(classpath-src)/avian/Continuations.java \
		$(classpath-src)/avian/FieldAddendum.java \
		$(classpath-src)/avian/IncompatibleContinuationException.java \
		$(classpath-src)/avian/Machine.java \
		$(classpath-src)/avian/MethodAddendum.java \
		$(classpath-src)/avian/Singleton.java \
		$(classpath-src)/avian/Stream.java \
		$(classpath-src)/avian/SystemClassLoader.java \
		$(classpath-src)/avian/VMClass.java \
		$(classpath-src)/avian/VMField.java \
		$(classpath-src)/avian/VMMethod.java \
		$(classpath-src)/avian/avianvmresource/Handler.java

	ifneq ($(openjdk),)
		classpath-sources := $(classpath-sources) \
			$(classpath-src)/avian/OpenJDK.java
	endif
else
	classpath-sources := $(shell find $(classpath-src) -name '*.java')
endif

classpath-classes = \
	$(call java-classes,$(classpath-sources),$(classpath-src),$(classpath-build))
classpath-object = $(build)/classpath-jar.o
classpath-dep = $(classpath-build).dep

vm-classes = \
	avian/*.class \
	avian/resource/*.class

test-support-sources = $(shell find $(test)/avian/ -name '*.java')
test-sources = $(wildcard $(test)/*.java)
test-cpp-sources = $(wildcard $(test)/*.cpp)
test-sources += $(test-support-sources)
test-support-classes = $(call java-classes, $(test-support-sources),$(test),$(test-build))
test-classes = $(call java-classes,$(test-sources),$(test),$(test-build))
test-cpp-objects = $(call cpp-objects,$(test-cpp-sources),$(test),$(test-build))
test-library = $(build)/$(so-prefix)test$(so-suffix)
test-dep = $(test-build).dep

test-extra-sources = $(wildcard $(test)/extra/*.java)
test-extra-classes = \
	$(call java-classes,$(test-extra-sources),$(test),$(test-build))
test-extra-dep = $(test-build)-extra.dep

ifeq ($(continuations),true)
	continuation-tests = \
		extra.Continuations \
		extra.Coroutines \
		extra.DynamicWind
endif

ifeq ($(tails),true)
	tail-tests = \
		extra.Tails
endif

ifeq ($(target-arch),i386)
	cflags += -DAVIAN_TARGET_ARCH=AVIAN_ARCH_X86
endif

ifeq ($(target-arch),x86_64)
	cflags += -DAVIAN_TARGET_ARCH=AVIAN_ARCH_X86_64
endif

ifeq ($(target-arch),powerpc)
	cflags += -DAVIAN_TARGET_ARCH=AVIAN_ARCH_POWERPC
endif

ifeq ($(target-arch),arm)
	cflags += -DAVIAN_TARGET_ARCH=AVIAN_ARCH_ARM
endif

ifeq ($(target-format),elf)
	cflags += -DAVIAN_TARGET_FORMAT=AVIAN_FORMAT_ELF
endif

ifeq ($(target-format),pe)
	cflags += -DAVIAN_TARGET_FORMAT=AVIAN_FORMAT_PE
endif

ifeq ($(target-format),macho)
	cflags += -DAVIAN_TARGET_FORMAT=AVIAN_FORMAT_MACHO
endif

class-name = $(patsubst $(1)/%.class,%,$(2))
class-names = $(foreach x,$(2),$(call class-name,$(1),$(x)))

test-flags = -Djava.library.path=$(build) -cp $(build)/test

test-args = $(test-flags) $(input)

.PHONY: build
ifneq ($(supports_avian_executable),false)
build: $(static-library) $(executable) $(dynamic-library) $(lzma-loader) \
	$(lzma-encoder) $(executable-dynamic) $(classpath-dep) $(test-dep) \
	$(test-extra-dep) $(embed)
else
build: $(static-library) $(dynamic-library) $(lzma-loader) \
	$(lzma-encoder) $(classpath-dep) $(test-dep) \
	$(test-extra-dep) $(embed)
endif

$(test-dep): $(classpath-dep)

$(test-extra-dep): $(classpath-dep)

.PHONY: run
run: build
	$(library-path) $(test-executable) $(test-args)

.PHONY: debug
debug: build
	$(library-path) gdb --args $(test-executable) $(test-args)

.PHONY: vg
vg: build
	$(library-path) $(vg) $(test-executable) $(test-args)

.PHONY: test
test: build
	$(library-path) /bin/sh $(test)/test.sh 2>/dev/null \
		$(test-executable) $(mode) "$(test-flags)" \
		$(call class-names,$(test-build),$(filter-out $(test-support-classes), $(test-classes))) \
		$(continuation-tests) $(tail-tests)

.PHONY: tarball
tarball:
	@echo "creating build/avian-$(version).tar.bz2"
	@mkdir -p build
	(cd .. && tar --exclude=build --exclude='.*' --exclude='*~' -cjf \
		avian/build/avian-$(version).tar.bz2 avian)

.PHONY: javadoc
javadoc:
	javadoc -sourcepath classpath -d build/javadoc -subpackages avian:java \
		-windowtitle "Avian v$(version) Class Library API" \
		-doctitle "Avian v$(version) Class Library API" \
		-header "Avian v$(version)" \
		-bottom "<a href=\"http://oss.readytalk.com/avian/\">http://oss.readytalk.com/avian</a>"

.PHONY: clean-current
clean-current:
	@echo "removing $(build)"
	rm -rf $(build)

.PHONY: clean
clean:
	@echo "removing $(build)"
	rm -rf $(build)

.PHONY: clean-all
clean-all:
	@echo "removing build"
	rm -rf build

ifeq ($(continuations),true)
$(build)/compile-x86-asm.o: $(src)/continuations-x86.$(asm-format)
endif

gen-arg = $(shell echo $(1) | sed -e 's:$(build)/type-\(.*\)\.cpp:\1:')
$(generated-code): %.cpp: $(src)/types.def $(generator) $(classpath-dep)
	@echo "generating $(@)"
	@mkdir -p $(dir $(@))
	$(generator) $(boot-classpath) $(<) $(@) $(call gen-arg,$(@))

$(classpath-build)/%.class: $(classpath-src)/%.java
	@echo $(<)

$(classpath-dep): $(classpath-sources)
	@echo "compiling classpath classes"
	@mkdir -p $(classpath-build)
	$(javac) -d $(classpath-build) -bootclasspath $(boot-classpath) \
		$(shell $(MAKE) -s --no-print-directory build=$(build) \
			$(classpath-classes))
	@touch $(@)

$(test-build)/%.class: $(test)/%.java
	@echo $(<)

$(test-dep): $(test-sources) $(test-library)
	@echo "compiling test classes"
	@mkdir -p $(test-build)
	files="$(shell $(MAKE) -s --no-print-directory build=$(build) $(test-classes))"; \
	if test -n "$${files}"; then \
		$(javac) -d $(test-build) -bootclasspath $(boot-classpath) $${files}; \
	fi
	$(javac) -source 1.2 -target 1.1 -XDjsrlimit=0 -d $(test-build) \
		-bootclasspath $(boot-classpath) test/Subroutine.java
	@touch $(@)

$(test-extra-dep): $(test-extra-sources)
	@echo "compiling extra test classes"
	@mkdir -p $(test-build)
	files="$(shell $(MAKE) -s --no-print-directory build=$(build) $(test-extra-classes))"; \
	if test -n "$${files}"; then \
		$(javac) -d $(test-build) -bootclasspath $(boot-classpath) $${files}; \
	fi
	@touch $(@)

define compile-object
	@echo "compiling $(@)"
	@mkdir -p $(dir $(@))
	$(cxx) $(cflags) -c $$($(windows-path) $(<)) $(call output,$(@))
endef

define compile-asm-object
	@echo "compiling $(@)"
	@mkdir -p $(dir $(@))
	$(as) $(asmflags) $(call asm-output,$(@)) $(call asm-input,$(<))
endef

$(vm-cpp-objects): $(build)/%.o: $(src)/%.cpp $(vm-depends)
	$(compile-object)

$(test-cpp-objects): $(test-build)/%.o: $(test)/%.cpp $(vm-depends)
	$(compile-object)

$(test-library): $(test-cpp-objects)
	@echo "linking $(@)"
ifdef ms_cl_compiler
	$(ld) $(shared) $(lflags) $(^) -out:$(@) \
		-debug -PDB:$(subst $(so-suffix),.pdb,$(@)) \
		-IMPLIB:$(test-build)/$(name).lib $(manifest-flags)
ifdef mt
	$(mt) -nologo -manifest $(@).manifest -outputresource:"$(@);2"
endif
else
	$(ld) $(^) $(shared) $(lflags) -o $(@)
endif

ifdef embed
$(embed): $(embed-objects) $(embed-loader-o)
	@echo "building $(embed)"
ifdef ms_cl_compiler
	$(ld) $(lflags) $(^) -out:$(@) \
		-debug -PDB:$(subst $(exe-suffix),.pdb,$(@)) $(manifest-flags)
ifdef mt
	$(mt) -nologo -manifest $(@).manifest -outputresource:"$(@);1"
endif
else
	$(cxx) $(^) $(lflags) $(static) $(call output,$(@))
endif

$(build-embed)/%.o: $(src)/%.cpp
	@echo "compiling $(@)"
	@mkdir -p $(dir $(@))
	$(cxx) $(cflags) -c $(<) $(call output,$(@))

$(embed-loader-o): $(embed-loader) $(converter)
	@mkdir -p $(dir $(@))
	$(converter) $(<) $(@) _binary_loader_start \
		_binary_loader_end $(target-format) $(arch)

$(embed-loader): $(embed-loader-objects) $(static-library)
	@mkdir -p $(dir $(@))
	cd $(dir $(@)) && $(ar) x ../../../$(static-library)
ifdef ms_cl_compiler
	$(ld) $(lflags) $(dir $(@))/*.o -out:$(@) \
		-debug -PDB:$(subst $(exe-suffix),.pdb,$(@)) $(manifest-flags)
ifdef mt
	$(mt) -nologo -manifest $(@).manifest -outputresource:"$(@);1"
endif
else
	$(dlltool) -z $(addsuffix .def,$(basename $(@))) $(dir $(@))/*.o
	$(dlltool) -d $(addsuffix .def,$(basename $(@))) -e $(addsuffix .exp,$(basename $(@))) 
	$(ld) $(addsuffix .exp,$(basename $(@))) $(dir $(@))/*.o \
		$(lflags) $(bootimage-lflags) -o $(@)
endif
	$(strip) $(strip-all) $(@)

$(build-embed-loader)/%.o: $(src)/%.cpp
	@echo "compiling $(@)"
	@mkdir -p $(dir $(@))
	$(cxx) $(cflags) -c $(<) $(call output,$(@))
endif

$(build)/%.o: $(lzma)/C/%.c
	@echo "compiling $(@)"
	@mkdir -p $(dir $(@))
	$(cxx) $(cflags) $(no-error) -c $$($(windows-path) $(<)) $(call output,$(@))

$(vm-asm-objects): $(build)/%-asm.o: $(src)/%.$(asm-format)
	$(compile-asm-object)

$(bootimage-generator-objects): $(build)/%.o: $(src)/%.cpp $(vm-depends)
	$(compile-object)

$(heapwalk-objects): $(build)/%.o: $(src)/%.cpp $(vm-depends)
	$(compile-object)

$(driver-object): $(driver-source)
	$(compile-object)

$(build)/main-dynamic.o: $(driver-source)
	@echo "compiling $(@)"
	@mkdir -p $(dir $(@))
	$(cxx) $(cflags) -DBOOT_LIBRARY=\"$(so-prefix)jvm$(so-suffix)\" \
		-c $(<) $(call output,$(@))

$(boot-object): $(boot-source)
	$(compile-object)

$(boot-javahome-object): $(src)/boot-javahome.cpp
	$(compile-object)

$(converter-objects) $(converter-tool-objects): $(build)/binaryToObject/%.o: $(src)/binaryToObject/%.cpp $(converter-depends)
	@mkdir -p $(dir $(@))
	$(build-cxx) $(converter-cflags) -c $(<) -o $(@)

$(converter): $(converter-objects) $(converter-tool-objects)
	$(build-cc) $(^) -g -o $(@)

$(lzma-encoder-objects): $(build)/lzma/%.o: $(src)/lzma/%.cpp
	@mkdir -p $(dir $(@))
	$(build-cxx) $(lzma-encoder-cflags) -c $(<) -o $(@)

$(lzma-encoder): $(lzma-encoder-objects) $(lzma-encoder-lzma-objects)
	$(build-cc) $(^) -g -o $(@)

$(lzma-loader): $(src)/lzma/load.cpp
	$(compile-object)

$(build)/classpath.jar: $(classpath-dep) $(classpath-jar-dep)
	@echo "creating $(@)"
	(wd=$$(pwd) && \
	 cd $(classpath-build) && \
	 $(jar) c0f "$$($(native-path) "$${wd}/$(@)")" .)

$(classpath-object): $(build)/classpath.jar $(converter)
	@echo "creating $(@)"
	$(converter) $(<) $(@) _binary_classpath_jar_start \
		_binary_classpath_jar_end $(target-format) $(arch)

$(build)/javahome.jar:
	@echo "creating $(@)"
	(wd=$$(pwd) && \
	 cd "$(build-javahome)" && \
	 $(jar) c0f "$$($(native-path) "$${wd}/$(@)")" $(javahome-files))

$(javahome-object): $(build)/javahome.jar $(converter)
	@echo "creating $(@)"
	$(converter) $(<) $(@) _binary_javahome_jar_start \
		_binary_javahome_jar_end $(target-format) $(arch)

define compile-generator-object
	@echo "compiling $(@)"
	@mkdir -p $(dir $(@))
	$(build-cxx) -DPOINTER_SIZE=$(pointer-size) -O0 -g3 $(build-cflags) \
		-c $(<) -o $(@)
endef

$(generator-objects): $(generator-depends)
$(generator-objects): $(build)/%-build.o: $(src)/%.cpp
	$(compile-generator-object)

$(build)/%-build.o: $(lzma)/C/%.c
	@echo "compiling $(@)"
	@mkdir -p $(dir $(@))
	$(build-cxx) -DPOINTER_SIZE=$(pointer-size) -O0 -g3 $(build-cflags) \
		$(no-error) -c $(<) -o $(@)

$(jni-objects): $(build)/%.o: $(classpath-src)/%.cpp
	$(compile-object)

$(static-library): $(vm-objects) $(classpath-objects) $(vm-heapwalk-objects) \
		$(javahome-object) $(boot-javahome-object) $(lzma-decode-objects)
	@echo "creating $(@)"
	rm -rf $(@)
ifdef ms_cl_compiler
	$(ar) $(arflags) $(^) -out:$(@)
else
	$(ar) cru $(@) $(^)
	$(ranlib) $(@)
endif

<<<<<<< HEAD
$(bootimage-object) $(codeimage-object): $(bootimage-generator)
=======
$(bootimage-object) $(codeimage-object): $(bootimage-generator) \
		$(openjdk-jar-dep)
>>>>>>> 752d02e7
	@echo "generating bootimage and codeimage binaries from $(classpath-build) using $(<)"
	$(<) -cp $(classpath-build) -bootimage $(bootimage-object) -codeimage $(codeimage-object) \
		-bootimage-symbols $(bootimage-symbols) \
		-codeimage-symbols $(codeimage-symbols)

executable-objects = $(vm-objects) $(classpath-objects) $(driver-object) \
	$(vm-heapwalk-objects) $(boot-object) $(vm-classpath-objects) \
	$(javahome-object) $(boot-javahome-object) $(lzma-decode-objects)

$(executable): $(executable-objects)
	@echo "linking $(@)"
ifeq ($(platform),windows)
ifdef ms_cl_compiler
	$(ld) $(lflags) $(executable-objects) -out:$(@) \
		-debug -PDB:$(subst $(exe-suffix),.pdb,$(@)) $(manifest-flags)
ifdef mt
	$(mt) -nologo -manifest $(@).manifest -outputresource:"$(@);1"
endif
else
	$(dlltool) -z $(@).def $(executable-objects)
	$(dlltool) -d $(@).def -e $(@).exp
	$(ld) $(@).exp $(executable-objects) $(lflags) -o $(@)
endif
else
	$(ld) $(executable-objects) $(rdynamic) $(lflags) $(bootimage-lflags) -o $(@)
endif
	$(strip) $(strip-all) $(@)

$(bootimage-generator): $(bootimage-generator-objects)
	echo building $(bootimage-generator) arch=$(build-arch) platform=$(bootimage-platform)
	$(MAKE) mode=$(mode) \
		build=$(host-build-root) \
		arch=$(build-arch) \
		aot-only=false \
		target-arch=$(arch) \
		platform=$(bootimage-platform) \
		target-format=$(target-format) \
		openjdk=$(openjdk) \
		openjdk-src=$(openjdk-src) \
		bootimage-generator= \
		build-bootimage-generator=$(bootimage-generator) \
		target-cflags="$(bootimage-cflags)" \
		target-asm=$(asm) \
		$(bootimage-generator)

$(build-bootimage-generator): \
		$(vm-objects) $(classpath-object) $(classpath-objects) \
		$(heapwalk-objects) $(bootimage-generator-objects) $(converter-objects) \
		$(lzma-decode-objects) $(lzma-encode-objects)
	@echo "linking $(@)"
ifeq ($(platform),windows)
ifdef ms_cl_compiler
	$(ld) $(bootimage-generator-lflags) $(lflags) $(^) -out:$(@) \
		-debug -PDB:$(subst $(exe-suffix),.pdb,$(@)) $(manifest-flags)
ifdef mt
	$(mt) -nologo -manifest $(@).manifest -outputresource:"$(@);1"
endif
else
	$(dlltool) -z $(@).def $(^)
	$(dlltool) -d $(@).def -e $(@).exp
	$(ld) $(@).exp $(^) $(bootimage-generator-lflags) $(lflags) -o $(@)
endif
else
	$(ld) $(^) $(rdynamic) $(bootimage-generator-lflags) $(lflags) -o $(@)
endif

$(dynamic-library): $(vm-objects) $(dynamic-object) $(classpath-objects) \
		$(vm-heapwalk-objects) $(boot-object) $(vm-classpath-objects) \
		$(classpath-libraries) $(javahome-object) $(boot-javahome-object) \
		$(lzma-decode-objects)
	@echo "linking $(@)"
ifdef ms_cl_compiler
	$(ld) $(shared) $(lflags) $(^) -out:$(@) \
		-debug -PDB:$(subst $(so-suffix),.pdb,$(@)) \
		-IMPLIB:$(subst $(so-suffix),.lib,$(@)) $(manifest-flags)
ifdef mt
	$(mt) -nologo -manifest $(@).manifest -outputresource:"$(@);2"
endif
else
	$(ld) $(^) $(version-script-flag) $(soname-flag) \
		$(shared) $(lflags) $(bootimage-lflags) \
		-o $(@)
endif
	$(strip) $(strip-all) $(@)

# todo: the $(no-lto) flag below is due to odd undefined reference errors on
# Ubuntu 11.10 which may be fixable without disabling LTO.
$(executable-dynamic): $(driver-dynamic-objects) $(dynamic-library)
	@echo "linking $(@)"
ifdef ms_cl_compiler
	$(ld) $(lflags) -LIBPATH:$(build) -DEFAULTLIB:$(name) \
		-debug -PDB:$(subst $(exe-suffix),.pdb,$(@))
		$(driver-dynamic-objects) -out:$(@) $(manifest-flags)
ifdef mt
	$(mt) -nologo -manifest $(@).manifest -outputresource:"$(@);1"
endif
else
	$(ld) $(driver-dynamic-objects) -L$(build) -ljvm $(lflags) $(no-lto) $(rpath) -o $(@)
endif
	$(strip) $(strip-all) $(@)

$(generator): $(generator-objects) $(generator-lzma-objects)
	@echo "linking $(@)"
	$(build-ld) $(^) $(build-lflags) -o $(@)

$(openjdk-objects): $(build)/openjdk/%-openjdk.o: $(openjdk-src)/%.c \
		$(openjdk-headers-dep)
	@echo "compiling $(@)"
	@mkdir -p $(dir $(@))
	sed 's/^static jclass ia_class;//' < $(<) > $(build)/openjdk/$(notdir $(<))
ifeq ($(ios),true)
	sed \
		-e 's/^#ifndef __APPLE__/#if 1/' \
		-e 's/^#ifdef __APPLE__/#if 0/' \
		< "$(openjdk-src)/solaris/native/java/lang/ProcessEnvironment_md.c" \
		> $(build)/openjdk/ProcessEnvironment_md.c
	sed \
		-e 's/^#ifndef __APPLE__/#if 1/' \
		-e 's/^#ifdef __APPLE__/#if 0/' \
		< "$(openjdk-src)/solaris/native/java/lang/UNIXProcess_md.c" \
		> $(build)/openjdk/UNIXProcess_md.c
endif
	$(cc) -fPIC $(openjdk-extra-cflags) $(openjdk-cflags) \
		$(optimization-cflags) -w -c $(build)/openjdk/$(notdir $(<)) \
		$(call output,$(@))

$(openjdk-local-objects): $(build)/openjdk/%-openjdk.o: $(src)/openjdk/%.c \
		$(openjdk-headers-dep)
	@echo "compiling $(@)"
	@mkdir -p $(dir $(@))
	$(cc) -fPIC $(openjdk-extra-cflags) $(openjdk-cflags) \
		$(optimization-cflags) -w -c $(<) $(call output,$(@))

$(openjdk-headers-dep):
	@echo "generating openjdk headers"
	@mkdir -p $(dir $(@))
	$(javah) -d $(build)/openjdk -bootclasspath $(boot-classpath) \
		$(openjdk-headers-classes)
ifeq ($(platform),windows)
	sed 's/^#ifdef _WIN64/#if 1/' \
		< "$(openjdk-src)/windows/native/java/net/net_util_md.h" \
		> $(build)/openjdk/net_util_md.h
	sed \
		-e 's/\(^#include "net_util.h"\)/\1\n#if (defined _INC_NLDEF) || (defined _WS2DEF_)\n#define HIDE(x) hide_##x\n#else\n#define HIDE(x) x\n#define _WINSOCK2API_\n#endif/' \
		-e 's/\(IpPrefix[a-zA-Z_]*\)/HIDE(\1)/' \
		-e 's/\(IpSuffix[a-zA-Z_]*\)/HIDE(\1)/' \
		-e 's/\(IpDad[a-zA-Z_]*\)/HIDE(\1)/' \
		-e 's/\(ScopeLevel[a-zA-Z_]*\)/HIDE(\1)/' \
		-e 's/\(SCOPE_LEVEL[a-zA-Z_]*\)/HIDE(\1)/' \
		< "$(openjdk-src)/windows/native/java/net/NetworkInterface.h" \
		> $(build)/openjdk/NetworkInterface.h
	echo 'static int getAddrsFromAdapter(IP_ADAPTER_ADDRESSES *ptr, netaddr **netaddrPP);' >> $(build)/openjdk/NetworkInterface.h
endif
ifeq ($(platform),darwin)
	mkdir -p $(build)/openjdk/netinet
	for file in \
		/usr/include/netinet/ip.h \
		/usr/include/netinet/in_systm.h \
		/usr/include/netinet/ip_icmp.h \
		/usr/include/netinet/in_var.h \
		/usr/include/netinet/icmp6.h \
		/usr/include/netinet/ip_var.h; do \
		if [ ! -f "$(build)/openjdk/netinet/$$(basename $${file})" ]; then \
			ln "$${file}" "$(build)/openjdk/netinet/$$(basename $${file})"; \
		fi; \
	done
	mkdir -p $(build)/openjdk/netinet6
	for file in \
		/usr/include/netinet6/in6_var.h; do \
		if [ ! -f "$(build)/openjdk/netinet6/$$(basename $${file})" ]; then \
			ln "$${file}" "$(build)/openjdk/netinet6/$$(basename $${file})"; \
		fi; \
	done
	mkdir -p $(build)/openjdk/net
	for file in \
		/usr/include/net/if_arp.h; do \
		if [ ! -f "$(build)/openjdk/net/$$(basename $${file})" ]; then \
			ln "$${file}" "$(build)/openjdk/net/$$(basename $${file})"; \
		fi; \
	done
	mkdir -p $(build)/openjdk/sys
	for file in \
		/usr/include/sys/kern_event.h \
		/usr/include/sys/sys_domain.h; do \
		if [ ! -f "$(build)/openjdk/sys/$$(basename $${file})" ]; then \
			ln "$${file}" "$(build)/openjdk/sys/$$(basename $${file})"; \
		fi; \
	done
endif
	@touch $(@)

$(openjdk-jar-dep):
	@echo "extracting openjdk classes"
	@mkdir -p $(dir $(@))
	@mkdir -p $(classpath-build)
	(cd $(classpath-build) && \
		$(jar) xf "$$($(native-path) "$(openjdk)/jre/lib/rt.jar")" && \
		$(jar) xf "$$($(native-path) "$(openjdk)/jre/lib/jsse.jar")" && \
		$(jar) xf "$$($(native-path) "$(openjdk)/jre/lib/jce.jar")" && \
		$(jar) xf "$$($(native-path) "$(openjdk)/jre/lib/charsets.jar")" && \
		$(jar) xf "$$($(native-path) "$(openjdk)/jre/lib/ext/sunjce_provider.jar")" && \
		$(jar) xf "$$($(native-path) "$(openjdk)/jre/lib/resources.jar")")
	@touch $(@)<|MERGE_RESOLUTION|>--- conflicted
+++ resolved
@@ -435,11 +435,7 @@
 	lflags = "-L$(sysroot)/usr/lib" $(common-lflags) -llog
 	target-format = elf
 	use-lto = false
-<<<<<<< HEAD
-	
-=======
-
->>>>>>> 752d02e7
+
 	ifeq ($(arch),arm)
 		cflags += -marm -march=$(android-arm-arch) -ftree-vectorize -ffast-math -mfloat-abi=softfp
 	endif
@@ -649,20 +645,9 @@
 	ms_cl_compiler = wp8
 	use-lto = false
 	supports_avian_executable = false
-<<<<<<< HEAD
 	aot-only = true
 	ifneq ($(bootimage),true)
 		x := $(error Windows Phone 8 target requires bootimage=true)
-=======
-	process = compile
-	aot-only = true
-	ifneq ($(process),compile)
-		options := -$(process)
-	endif
-	bootimage = true
-	ifeq ($(bootimage),true)
-		options := $(options)-bootimage
->>>>>>> 752d02e7
 	endif
 	system = windows
 	build-system = windows
@@ -699,17 +684,10 @@
 		ld = "$$(cygpath -u "$(WP80_SDK)\bin\link.exe")"
 		ifeq ($(mode),debug)
 			asmflags += -Zd
-<<<<<<< HEAD
 		endif
 		ifeq ($(mode),debug-fast)
 			asmflags += -Zd
 		endif
-=======
-		endif
-		ifeq ($(mode),debug-fast)
-			asmflags += -Zd
-		endif
->>>>>>> 752d02e7
 		asm-output = $(output)
 		machine_type = X86
 	endif
@@ -1502,12 +1480,8 @@
 	$(ranlib) $(@)
 endif
 
-<<<<<<< HEAD
-$(bootimage-object) $(codeimage-object): $(bootimage-generator)
-=======
 $(bootimage-object) $(codeimage-object): $(bootimage-generator) \
 		$(openjdk-jar-dep)
->>>>>>> 752d02e7
 	@echo "generating bootimage and codeimage binaries from $(classpath-build) using $(<)"
 	$(<) -cp $(classpath-build) -bootimage $(bootimage-object) -codeimage $(codeimage-object) \
 		-bootimage-symbols $(bootimage-symbols) \
