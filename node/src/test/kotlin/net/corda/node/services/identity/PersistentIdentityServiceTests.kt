/*
 * R3 Proprietary and Confidential
 *
 * Copyright (c) 2018 R3 Limited.  All rights reserved.
 *
 * The intellectual and technical concepts contained herein are proprietary to R3 and its suppliers and are protected by trade secret law.
 *
 * Distribution of this file or any portion thereof via any medium without the express permission of R3 is strictly prohibited.
 */

package net.corda.node.services.identity

import net.corda.core.crypto.Crypto
import net.corda.core.crypto.generateKeyPair
import net.corda.core.identity.AnonymousParty
import net.corda.core.identity.CordaX500Name
import net.corda.core.identity.Party
import net.corda.core.identity.PartyAndCertificate
import net.corda.core.node.services.IdentityService
import net.corda.core.node.services.UnknownAnonymousPartyException
import net.corda.node.internal.configureDatabase
import net.corda.nodeapi.internal.crypto.CertificateType
import net.corda.nodeapi.internal.crypto.X509Utilities
import net.corda.nodeapi.internal.crypto.x509Certificates
import net.corda.nodeapi.internal.persistence.CordaPersistence
import net.corda.nodeapi.internal.persistence.DatabaseConfig
import net.corda.testing.core.ALICE_NAME
import net.corda.testing.core.BOB_NAME
import net.corda.testing.core.SerializationEnvironmentRule
import net.corda.testing.core.TestIdentity
import net.corda.testing.core.getTestPartyAndCertificate
import net.corda.testing.internal.DEV_INTERMEDIATE_CA
import net.corda.testing.internal.DEV_ROOT_CA
import net.corda.testing.node.MockServices.Companion.makeTestDataSourceProperties
import net.corda.testing.node.makeTestIdentityService
import org.junit.After
import org.junit.Before
import org.junit.Rule
import org.junit.Test
import java.util.concurrent.atomic.AtomicReference
import kotlin.test.assertEquals
import kotlin.test.assertFailsWith
import kotlin.test.assertNull

/**
 * Tests for the in memory identity service.
 */
class PersistentIdentityServiceTests {
    private companion object {
        val alice = TestIdentity(ALICE_NAME, 70)
        val bob = TestIdentity(BOB_NAME, 80)
        val ALICE get() = alice.party
        val ALICE_IDENTITY get() = alice.identity
        val ALICE_PUBKEY get() = alice.publicKey
        val BOB get() = bob.party
        val BOB_IDENTITY get() = bob.identity
        val BOB_PUBKEY get() = bob.publicKey
    }

    @Rule
    @JvmField
    val testSerialization = SerializationEnvironmentRule()
    private lateinit var database: CordaPersistence
    private lateinit var identityService: IdentityService

    @Before
    fun setup() {
<<<<<<< HEAD
        identityService = PersistentIdentityService(DEV_ROOT_CA.certificate)
        database = configureDatabase(makeTestDataSourceProperties(), DatabaseConfig(runMigration = true), identityService)
=======
        val identityServiceRef = AtomicReference<IdentityService>()
        // Do all of this in a database transaction so anything that might need a connection has one.
        database = configureDatabase(makeTestDataSourceProperties(), DatabaseConfig(),
                { name -> identityServiceRef.get().wellKnownPartyFromX500Name(name) },
                { party -> identityServiceRef.get().wellKnownPartyFromAnonymous(party) })
        identityService = PersistentIdentityService(DEV_ROOT_CA.certificate, database).also(identityServiceRef::set)
>>>>>>> 1c7b44fb
    }

    @After
    fun shutdown() {
        database.close()
    }

    @Test
    fun `get all identities`() {
        // Nothing registered, so empty set
        assertNull(identityService.getAllIdentities().firstOrNull())

        identityService.verifyAndRegisterIdentity(ALICE_IDENTITY)
        var expected = setOf(ALICE)
        var actual = identityService.getAllIdentities().map { it.party }.toHashSet()

        assertEquals(expected, actual)

        // Add a second party and check we get both back
        identityService.verifyAndRegisterIdentity(BOB_IDENTITY)
        expected = setOf(ALICE, BOB)
        actual = identityService.getAllIdentities().map { it.party }.toHashSet()
        assertEquals(expected, actual)
    }

    @Test
    fun `get identity by key`() {
        assertNull(identityService.partyFromKey(ALICE_PUBKEY))
        identityService.verifyAndRegisterIdentity(ALICE_IDENTITY)
        assertEquals(ALICE, identityService.partyFromKey(ALICE_PUBKEY))
        assertNull(identityService.partyFromKey(BOB_PUBKEY))
    }

    @Test
    fun `get identity by name with no registered identities`() {
        assertNull(identityService.wellKnownPartyFromX500Name(ALICE.name))
    }

    @Test
    fun `get identity by substring match`() {
        identityService.verifyAndRegisterIdentity(ALICE_IDENTITY)
        identityService.verifyAndRegisterIdentity(BOB_IDENTITY)
        val alicente = getTestPartyAndCertificate(CordaX500Name(organisation = "Alicente Worldwide", locality = "London", country = "GB"), generateKeyPair().public)
        identityService.verifyAndRegisterIdentity(alicente)
        assertEquals(setOf(ALICE, alicente.party), identityService.partiesFromName("Alice", false))
        assertEquals(setOf(ALICE), identityService.partiesFromName("Alice Corp", true))
        assertEquals(setOf(BOB), identityService.partiesFromName("Bob Plc", true))
    }

    @Test
    fun `get identity by name`() {
        val identities = listOf("Organisation A", "Organisation B", "Organisation C")
                .map { getTestPartyAndCertificate(CordaX500Name(organisation = it, locality = "London", country = "GB"), generateKeyPair().public) }
        assertNull(identityService.wellKnownPartyFromX500Name(identities.first().name))
        identities.forEach {
            identityService.verifyAndRegisterIdentity(it)
        }
        identities.forEach {
            assertEquals(it.party, identityService.wellKnownPartyFromX500Name(it.name))
        }
    }

    /**
     * Generate a certificate path from a root CA, down to a transaction key, store and verify the association.
     */
    @Test
    fun `assert unknown anonymous key is unrecognised`() {
        val rootKey = Crypto.generateKeyPair(X509Utilities.DEFAULT_TLS_SIGNATURE_SCHEME)
        val rootCert = X509Utilities.createSelfSignedCACertificate(ALICE.name.x500Principal, rootKey)
        val txKey = Crypto.generateKeyPair(X509Utilities.DEFAULT_IDENTITY_SIGNATURE_SCHEME)
        val identity = Party(rootCert)
        val txIdentity = AnonymousParty(txKey.public)

        assertFailsWith<UnknownAnonymousPartyException> {
            identityService.assertOwnership(identity, txIdentity)
        }
    }

    /**
     * Generate a pair of certificate paths from a root CA, down to a transaction key, store and verify the associations.
     * Also checks that incorrect associations are rejected.
     */
    @Test
    fun `get anonymous identity by key`() {
        val (alice, aliceTxIdentity) = createConfidentialIdentity(ALICE.name)
        val (_, bobTxIdentity) = createConfidentialIdentity(ALICE.name)

        // Now we have identities, construct the service and let it know about both
        identityService.verifyAndRegisterIdentity(alice)
        identityService.verifyAndRegisterIdentity(aliceTxIdentity)

        var actual = identityService.certificateFromKey(aliceTxIdentity.party.owningKey)
        assertEquals(aliceTxIdentity, actual!!)

        assertNull(identityService.certificateFromKey(bobTxIdentity.party.owningKey))
        identityService.verifyAndRegisterIdentity(bobTxIdentity)
        actual = identityService.certificateFromKey(bobTxIdentity.party.owningKey)
        assertEquals(bobTxIdentity, actual!!)
    }

    /**
     * Generate a pair of certificate paths from a root CA, down to a transaction key, store and verify the associations.
     * Also checks that incorrect associations are rejected.
     */
    @Test
    fun `assert ownership`() {
        val (alice, anonymousAlice) = createConfidentialIdentity(ALICE.name)
        val (bob, anonymousBob) = createConfidentialIdentity(BOB.name)

        // Now we have identities, construct the service and let it know about both
        identityService.verifyAndRegisterIdentity(anonymousAlice)
        identityService.verifyAndRegisterIdentity(anonymousBob)

        // Verify that paths are verified
        identityService.assertOwnership(alice.party, anonymousAlice.party.anonymise())
        identityService.assertOwnership(bob.party, anonymousBob.party.anonymise())
        assertFailsWith<IllegalArgumentException> {
            identityService.assertOwnership(alice.party, anonymousBob.party.anonymise())
        }
        assertFailsWith<IllegalArgumentException> {
            identityService.assertOwnership(bob.party, anonymousAlice.party.anonymise())
        }

        assertFailsWith<IllegalArgumentException> {
            val owningKey = DEV_INTERMEDIATE_CA.certificate.publicKey
            val subject = CordaX500Name.build(DEV_INTERMEDIATE_CA.certificate.subjectX500Principal)
            identityService.assertOwnership(Party(subject, owningKey), anonymousAlice.party.anonymise())
        }
    }

    @Test
    fun `Test Persistence`() {
        val (alice, anonymousAlice) = createConfidentialIdentity(ALICE.name)
        val (bob, anonymousBob) = createConfidentialIdentity(BOB.name)

        // Register well known identities
        identityService.verifyAndRegisterIdentity(alice)
        identityService.verifyAndRegisterIdentity(bob)
        // Register an anonymous identities
        identityService.verifyAndRegisterIdentity(anonymousAlice)
        identityService.verifyAndRegisterIdentity(anonymousBob)

        // Create new identity service mounted onto same DB
        val newPersistentIdentityService = PersistentIdentityService(DEV_ROOT_CA.certificate, database)

        newPersistentIdentityService.assertOwnership(alice.party, anonymousAlice.party.anonymise())
        newPersistentIdentityService.assertOwnership(bob.party, anonymousBob.party.anonymise())

        val aliceParent = newPersistentIdentityService.wellKnownPartyFromAnonymous(anonymousAlice.party.anonymise())

        assertEquals(alice.party, aliceParent!!)

        val bobReload = newPersistentIdentityService.certificateFromKey(anonymousBob.party.owningKey)
        assertEquals(anonymousBob, bobReload!!)
    }

    private fun createConfidentialIdentity(x500Name: CordaX500Name): Pair<PartyAndCertificate, PartyAndCertificate> {
        val issuerKeyPair = generateKeyPair()
        val issuer = getTestPartyAndCertificate(x500Name, issuerKeyPair.public)
        val txKey = Crypto.generateKeyPair()
        val txCert = X509Utilities.createCertificate(
                CertificateType.CONFIDENTIAL_LEGAL_IDENTITY,
                issuer.certificate,
                issuerKeyPair,
                x500Name.x500Principal,
                txKey.public)
        val txCertPath = X509Utilities.buildCertPath(txCert, issuer.certPath.x509Certificates)
        return Pair(issuer, PartyAndCertificate(txCertPath))
    }

    /**
     * Ensure if we feed in a full identity, we get the same identity back.
     */
    @Test
    fun `deanonymising a well known identity should return the identity`() {
        val service = makeTestIdentityService()
        val expected = ALICE
        service.verifyAndRegisterIdentity(ALICE_IDENTITY)
        val actual = service.wellKnownPartyFromAnonymous(expected)
        assertEquals(expected, actual)
    }

    /**
     * Ensure we don't blindly trust what an anonymous identity claims to be.
     */
    @Test
    fun `deanonymising a false well known identity should return null`() {
        val service = makeTestIdentityService()
        val notAlice = Party(ALICE.name, generateKeyPair().public)
        service.verifyAndRegisterIdentity(ALICE_IDENTITY)
        val actual = service.wellKnownPartyFromAnonymous(notAlice)
        assertNull(actual)
    }
}<|MERGE_RESOLUTION|>--- conflicted
+++ resolved
@@ -65,17 +65,12 @@
 
     @Before
     fun setup() {
-<<<<<<< HEAD
-        identityService = PersistentIdentityService(DEV_ROOT_CA.certificate)
-        database = configureDatabase(makeTestDataSourceProperties(), DatabaseConfig(runMigration = true), identityService)
-=======
         val identityServiceRef = AtomicReference<IdentityService>()
         // Do all of this in a database transaction so anything that might need a connection has one.
-        database = configureDatabase(makeTestDataSourceProperties(), DatabaseConfig(),
+        database = configureDatabase(makeTestDataSourceProperties(), DatabaseConfig(runMigration = true),
                 { name -> identityServiceRef.get().wellKnownPartyFromX500Name(name) },
                 { party -> identityServiceRef.get().wellKnownPartyFromAnonymous(party) })
         identityService = PersistentIdentityService(DEV_ROOT_CA.certificate, database).also(identityServiceRef::set)
->>>>>>> 1c7b44fb
     }
 
     @After
