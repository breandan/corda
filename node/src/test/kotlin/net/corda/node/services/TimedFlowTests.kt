--- conflicted
+++ resolved
@@ -57,25 +57,23 @@
                 serviceLegalName)
 
         val networkParameters = NetworkParametersCopier(testNetworkParameters(listOf(NotaryInfo(notaryIdentity, true))))
-        val notaryConfig = mock<NotaryConfig> {
-            whenever(it.serviceLegalName).thenReturn(serviceLegalName)
-            whenever(it.validating).thenReturn(true)
-            whenever(it.className).thenReturn(TimedFlowTests.TestNotaryService::class.java.name)
-        }
+        val notaryConfig = MockNetNotaryConfig(
+                serviceLegalName = serviceLegalName,
+                validating = true,
+                className = TimedFlowTests.TestNotaryService::class.java.name)
 
         val notaryNodes = (0 until clusterSize).map {
-            mockNet.createUnstartedNode(InternalMockNodeParameters(configOverrides = {
-                doReturn(notaryConfig).whenever(it).notary
-            }))
+            mockNet.createUnstartedNode(InternalMockNodeParameters(configOverrides = MockNodeConfigOverrides(
+                    notary = notaryConfig
+            )))
         }
 
         val aliceNode = mockNet.createUnstartedNode(
                 InternalMockNodeParameters(
                         legalName = CordaX500Name("Alice", "AliceCorp", "GB"),
-                        configOverrides = { conf: NodeConfiguration ->
-                            val flowTimeoutConfig = FlowTimeoutConfiguration(10.seconds, 3, 1.0)
-                            doReturn(flowTimeoutConfig).whenever(conf).flowTimeout
-                        }
+                        configOverrides = MockNodeConfigOverrides(
+                                flowTimeout = MockNetFlowTimeOut(10.seconds, 3, 1.0)
+                        )
                 )
         )
 
@@ -122,52 +120,12 @@
         /** node_0 for default notary created by mock network + alice + cluster size = 5 */
         private val globalDatabaseRule = GlobalDatabaseRule(listOf("node_0", "node_1", "node_2", "node_3"))
 
-<<<<<<< HEAD
         /** The notary nodes don't run any consensus protocol, so 2 nodes are sufficient for the purpose of this test. */
         private val globalRule = TimedFlowTestRule(2)
 
         @ClassRule
         @JvmField
         val ruleChain = RuleChain.outerRule(globalDatabaseRule).around(globalRule)
-
-=======
-        private fun startClusterAndNode(mockNet: InternalMockNetwork): Pair<Party, TestStartedNode> {
-            val replicaIds = (0 until CLUSTER_SIZE)
-            val serviceLegalName = CordaX500Name("Custom Notary", "Zurich", "CH")
-            val notaryIdentity = DevIdentityGenerator.generateDistributedNotaryCompositeIdentity(
-                    replicaIds.map { mockNet.baseDirectory(mockNet.nextNodeId + it) },
-                    serviceLegalName)
-
-            val networkParameters = NetworkParametersCopier(testNetworkParameters(listOf(NotaryInfo(notaryIdentity, true))))
-            val notaryConfig = MockNetNotaryConfig(
-                    serviceLegalName = serviceLegalName,
-                    validating = true,
-                    className = TestNotaryService::class.java.name
-            )
-
-            val notaryNodes = (0 until CLUSTER_SIZE).map {
-                mockNet.createUnstartedNode(InternalMockNodeParameters(configOverrides = MockNodeConfigOverrides(
-                        notary = notaryConfig
-                )))
-            }
-
-            val aliceNode = mockNet.createUnstartedNode(
-                    InternalMockNodeParameters(
-                            legalName = CordaX500Name("Alice", "AliceCorp", "GB"),
-                            configOverrides = MockNodeConfigOverrides(flowTimeout = MockNetFlowTimeOut(1.seconds, 3, 1.0))
-                    )
-            )
-
-            // MockNetwork doesn't support notary clusters, so we create all the nodes we need unstarted, and then install the
-            // network-parameters in their directories before they're started.
-            val node = (notaryNodes + aliceNode).map { node ->
-                networkParameters.install(mockNet.baseDirectory(node.id))
-                node.start()
-            }.last()
-
-            return Pair(notaryIdentity, node)
-        }
->>>>>>> 3260d9f2
     }
 
     @Before
