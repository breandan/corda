package net.corda.node.services

import co.paralleluniverse.fibers.Suspendable
import com.nhaarman.mockito_kotlin.doReturn
import com.nhaarman.mockito_kotlin.mock
import com.nhaarman.mockito_kotlin.whenever
import net.corda.core.contracts.AlwaysAcceptAttachmentConstraint
import net.corda.core.crypto.SecureHash
import net.corda.core.flows.*
import net.corda.core.identity.CordaX500Name
import net.corda.core.identity.Party
import net.corda.core.internal.FlowIORequest
import net.corda.core.internal.ResolveTransactionsFlow
import net.corda.core.internal.bufferUntilSubscribed
import net.corda.core.internal.notary.NotaryServiceFlow
import net.corda.core.internal.notary.TrustedAuthorityNotaryService
import net.corda.core.internal.notary.UniquenessProvider
import net.corda.core.node.AppServiceHub
import net.corda.core.node.NotaryInfo
import net.corda.core.node.services.CordaService
import net.corda.core.transactions.SignedTransaction
import net.corda.core.transactions.TransactionBuilder
import net.corda.core.utilities.ProgressTracker
import net.corda.core.utilities.seconds
import net.corda.node.services.api.ServiceHubInternal
import net.corda.node.services.config.FlowTimeoutConfiguration
import net.corda.node.services.config.NodeConfiguration
import net.corda.node.services.config.NotaryConfig
import net.corda.nodeapi.internal.DevIdentityGenerator
import net.corda.nodeapi.internal.network.NetworkParametersCopier
import net.corda.testing.common.internal.testNetworkParameters
import net.corda.testing.contracts.DummyContract
import net.corda.testing.core.dummyCommand
import net.corda.testing.core.singleIdentity
import net.corda.testing.internal.GlobalDatabaseRule
import net.corda.testing.internal.LogHelper
import net.corda.testing.node.InMemoryMessagingNetwork
import net.corda.testing.node.MockNetworkParameters
import net.corda.testing.node.internal.*

import org.junit.Before
import org.junit.ClassRule
import org.junit.Test
import org.junit.rules.ExternalResource
import org.junit.rules.RuleChain
import org.slf4j.MDC
import java.security.PublicKey
import java.util.concurrent.Future
import java.util.concurrent.atomic.AtomicInteger
import kotlin.test.assertNotEquals

class TimedFlowTestRule(val clusterSize: Int) : ExternalResource() {

    lateinit var mockNet: InternalMockNetwork
    lateinit var notary: Party
    lateinit var node: TestStartedNode

    private fun startClusterAndNode(mockNet: InternalMockNetwork): Pair<Party, TestStartedNode> {
        val replicaIds = (0 until clusterSize)
        val notaryIdentity = DevIdentityGenerator.generateDistributedNotaryCompositeIdentity(
                replicaIds.map { mockNet.baseDirectory(mockNet.nextNodeId + it) },
                CordaX500Name("Custom Notary", "Zurich", "CH"))

            val networkParameters = NetworkParametersCopier(testNetworkParameters(listOf(NotaryInfo(notaryIdentity, true))))
            val notaryConfig = mock<NotaryConfig> {
                whenever(it.custom).thenReturn(true)
                whenever(it.isClusterConfig).thenReturn(true)
                whenever(it.validating).thenReturn(true)
                whenever(it.className).thenReturn(TimedFlowTests.TestNotaryService::class.java.name)
            }

        val notaryNodes = (0 until clusterSize).map {
            mockNet.createUnstartedNode(InternalMockNodeParameters(configOverrides = {
                doReturn(notaryConfig).whenever(it).notary
            }))
        }

        val aliceNode = mockNet.createUnstartedNode(
                InternalMockNodeParameters(
                        legalName = CordaX500Name("Alice", "AliceCorp", "GB"),
                        configOverrides = { conf: NodeConfiguration ->
                            val flowTimeoutConfig = FlowTimeoutConfiguration(10.seconds, 3, 1.0)
                            doReturn(flowTimeoutConfig).whenever(conf).flowTimeout
                        }
                )
        )

        // MockNetwork doesn't support notary clusters, so we create all the nodes we need unstarted, and then install the
        // network-parameters in their directories before they're started.
        val node = (notaryNodes + aliceNode).map { node ->
            networkParameters.install(mockNet.baseDirectory(node.id))
            node.start()
        }.last()

        return Pair(notaryIdentity, node)
    }


    override fun before() {
        mockNet = InternalMockNetwork(
                cordappsForAllNodes = cordappsForPackages("net.corda.testing.contracts", "net.corda.node.services"),
                defaultParameters = MockNetworkParameters().withServicePeerAllocationStrategy(InMemoryMessagingNetwork.ServicePeerAllocationStrategy.RoundRobin()),
                threadPerNode = true
        )
        val started = startClusterAndNode(mockNet)
        notary = started.first
        node = started.second
    }

    override fun after() {
        mockNet.stopNodes()
    }
}

class TimedFlowTests {
    companion object {
        /** A shared counter across all notary service nodes. */
        var requestsReceived: AtomicInteger = AtomicInteger(0)


        private val notary by lazy { globalRule.notary }
        private val node by lazy { globalRule.node }

        init {
            LogHelper.setLevel("+net.corda.flow", "+net.corda.testing.node", "+net.corda.node.services.messaging")
        }

        /** node_0 for default notary created by mock network + alice + cluster size = 5 */
        private val globalDatabaseRule = GlobalDatabaseRule(listOf("node_0", "node_1", "node_2", "node_3"))

<<<<<<< HEAD
        /** The notary nodes don't run any consensus protocol, so 2 nodes are sufficient for the purpose of this test. */
        private val globalRule = TimedFlowTestRule(2)
=======
            val networkParameters = NetworkParametersCopier(testNetworkParameters(listOf(NotaryInfo(notaryIdentity, true))))
            val notaryConfig = mock<NotaryConfig> {
                whenever(it.isClusterConfig).thenReturn(true)
                whenever(it.validating).thenReturn(true)
                whenever(it.className).thenReturn(TestNotaryService::class.java.name)
            }
>>>>>>> 8c41ae20

        @ClassRule @JvmField
        val ruleChain = RuleChain.outerRule(globalDatabaseRule).around(globalRule)

    }

    @Before
    fun resetCounter() {
        requestsReceived = AtomicInteger(0)
    }

    @Test
    fun `timed flows are restarted`() {
        node.run {
            val issueTx = signInitialTransaction(notary) {
                setTimeWindow(services.clock.instant(), 30.seconds)
                addOutputState(DummyContract.SingleOwnerState(owner = info.singleIdentity()), DummyContract.PROGRAM_ID, AlwaysAcceptAttachmentConstraint)
            }
            val flow = NotaryFlow.Client(issueTx)
            val progressTracker = flow.progressTracker
            assertNotEquals(ProgressTracker.DONE, progressTracker.currentStep)
            val progressTrackerDone = getDoneFuture(progressTracker)

            val notarySignatures = services.startFlow(flow).resultFuture.get()
            (issueTx + notarySignatures).verifyRequiredSignatures()
            progressTrackerDone.get()
        }
    }

    @Test
    fun `timed sub-flows are restarted`() {
        node.run {
            val issueTx = signInitialTransaction(notary) {
                setTimeWindow(services.clock.instant(), 30.seconds)
                addOutputState(DummyContract.SingleOwnerState(owner = info.singleIdentity()), DummyContract.PROGRAM_ID, AlwaysAcceptAttachmentConstraint)
            }
            val flow = FinalityFlow(issueTx)
            val progressTracker = flow.progressTracker
            assertNotEquals(ProgressTracker.DONE, progressTracker.currentStep)
            val progressTrackerDone = getDoneFuture(flow.progressTracker)

            val stx = services.startFlow(flow).resultFuture.get()
            stx.verifyRequiredSignatures()
            progressTrackerDone.get()
        }
    }

    private fun TestStartedNode.signInitialTransaction(notary: Party, block: TransactionBuilder.() -> Any?): SignedTransaction {
        return services.signInitialTransaction(
                TransactionBuilder(notary).apply {
                    addCommand(dummyCommand(services.myInfo.singleIdentity().owningKey))
                    block()
                }
        )
    }

    /** Returns a future that completes when the [progressTracker] reaches the [ProgressTracker.DONE] step. */
    private fun getDoneFuture(progressTracker: ProgressTracker): Future<ProgressTracker.Change> {
        return progressTracker.changes.takeFirst {
            it.progressTracker.currentStep == ProgressTracker.DONE
        }.bufferUntilSubscribed().toBlocking().toFuture()
    }

    class TestNotaryService(override val services: ServiceHubInternal, override val notaryIdentityKey: PublicKey) : TrustedAuthorityNotaryService() {
        override val uniquenessProvider = mock<UniquenessProvider>()
        override fun createServiceFlow(otherPartySession: FlowSession): FlowLogic<Void?> = TestNotaryFlow(otherPartySession, this)
        override fun start() {}
        override fun stop() {}
    }

    /** A notary flow that will yield without returning a response on the very first received request. */
    private class TestNotaryFlow(otherSide: FlowSession, service: TestNotaryService) : NotaryServiceFlow(otherSide, service) {
        @Suspendable
        override fun validateRequest(requestPayload: NotarisationPayload): TransactionParts {
            val myIdentity = serviceHub.myInfo.legalIdentities.first()
            MDC.put("name", myIdentity.name.toString())
            logger.info("Received a request from ${otherSideSession.counterparty.name}")
            val stx = requestPayload.signedTransaction
            subFlow(ResolveTransactionsFlow(stx, otherSideSession))

            if (requestsReceived.getAndIncrement() == 0) {
                logger.info("Ignoring")
                // Waiting forever
                stateMachine.suspend(FlowIORequest.WaitForLedgerCommit(SecureHash.randomSHA256()), false)
            } else {
                logger.info("Processing")
            }
            return TransactionParts(stx.id, stx.inputs, stx.tx.timeWindow, stx.notary)
        }
    }
}<|MERGE_RESOLUTION|>--- conflicted
+++ resolved
@@ -15,9 +15,7 @@
 import net.corda.core.internal.notary.NotaryServiceFlow
 import net.corda.core.internal.notary.TrustedAuthorityNotaryService
 import net.corda.core.internal.notary.UniquenessProvider
-import net.corda.core.node.AppServiceHub
 import net.corda.core.node.NotaryInfo
-import net.corda.core.node.services.CordaService
 import net.corda.core.transactions.SignedTransaction
 import net.corda.core.transactions.TransactionBuilder
 import net.corda.core.utilities.ProgressTracker
@@ -37,7 +35,6 @@
 import net.corda.testing.node.InMemoryMessagingNetwork
 import net.corda.testing.node.MockNetworkParameters
 import net.corda.testing.node.internal.*
-
 import org.junit.Before
 import org.junit.ClassRule
 import org.junit.Test
@@ -63,7 +60,6 @@
 
             val networkParameters = NetworkParametersCopier(testNetworkParameters(listOf(NotaryInfo(notaryIdentity, true))))
             val notaryConfig = mock<NotaryConfig> {
-                whenever(it.custom).thenReturn(true)
                 whenever(it.isClusterConfig).thenReturn(true)
                 whenever(it.validating).thenReturn(true)
                 whenever(it.className).thenReturn(TimedFlowTests.TestNotaryService::class.java.name)
@@ -128,17 +124,8 @@
         /** node_0 for default notary created by mock network + alice + cluster size = 5 */
         private val globalDatabaseRule = GlobalDatabaseRule(listOf("node_0", "node_1", "node_2", "node_3"))
 
-<<<<<<< HEAD
         /** The notary nodes don't run any consensus protocol, so 2 nodes are sufficient for the purpose of this test. */
         private val globalRule = TimedFlowTestRule(2)
-=======
-            val networkParameters = NetworkParametersCopier(testNetworkParameters(listOf(NotaryInfo(notaryIdentity, true))))
-            val notaryConfig = mock<NotaryConfig> {
-                whenever(it.isClusterConfig).thenReturn(true)
-                whenever(it.validating).thenReturn(true)
-                whenever(it.className).thenReturn(TestNotaryService::class.java.name)
-            }
->>>>>>> 8c41ae20
 
         @ClassRule @JvmField
         val ruleChain = RuleChain.outerRule(globalDatabaseRule).around(globalRule)
