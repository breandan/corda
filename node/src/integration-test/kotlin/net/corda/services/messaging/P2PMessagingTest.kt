package net.corda.services.messaging

import net.corda.core.concurrent.CordaFuture
import net.corda.core.identity.CordaX500Name
import net.corda.core.internal.concurrent.map
import net.corda.core.internal.concurrent.openFuture
import net.corda.core.internal.randomOrNull
import net.corda.core.messaging.MessageRecipients
import net.corda.core.messaging.SingleMessageRecipient
import net.corda.core.serialization.CordaSerializable
import net.corda.core.serialization.deserialize
import net.corda.core.serialization.serialize
import net.corda.core.utilities.getOrThrow
import net.corda.core.utilities.seconds
import net.corda.node.services.messaging.MessagingService
import net.corda.node.services.messaging.ReceivedMessage
import net.corda.node.services.messaging.send
import net.corda.testing.core.ALICE_NAME
import net.corda.testing.core.chooseIdentity
import net.corda.testing.driver.DriverDSL
import net.corda.testing.driver.InProcess
import net.corda.testing.driver.driver
import net.corda.testing.internal.IntegrationTest
import net.corda.testing.internal.IntegrationTestSchemas
import net.corda.testing.internal.toDatabaseSchemaName
import net.corda.testing.node.ClusterSpec
import net.corda.testing.node.NotarySpec
import org.assertj.core.api.Assertions.assertThat
import org.junit.ClassRule
import org.junit.Test
import java.util.*
import java.util.concurrent.CountDownLatch
import java.util.concurrent.TimeUnit
import java.util.concurrent.atomic.AtomicBoolean
import java.util.concurrent.atomic.AtomicInteger

class P2PMessagingTest : IntegrationTest() {
     private companion object {
        @ClassRule @JvmField
        val databaseSchemas = IntegrationTestSchemas(ALICE_NAME.toDatabaseSchemaName(), "DistributedService_0", "DistributedService_1")

        val DISTRIBUTED_SERVICE_NAME = CordaX500Name("DistributedService", "London", "GB")
    }

    @Test
    fun `communicating with a distributed service which we're part of`() {
        startDriverWithDistributedService { distributedService ->
            assertAllNodesAreUsed(distributedService, DISTRIBUTED_SERVICE_NAME, distributedService[0])
        }
    }

    
    @Test
    fun `distributed service requests are retried if one of the nodes in the cluster goes down without sending a response`() {
        startDriverWithDistributedService { distributedServiceNodes ->
            val alice = startAlice()
            val serviceAddress = alice.services.networkMapCache.run {
                val notaryParty = notaryIdentities.randomOrNull()!!
                alice.services.networkService.getAddressOfParty(getPartyInfo(notaryParty)!!)
            }

            val responseMessage = "response"

            val crashingNodes = simulateCrashingNodes(distributedServiceNodes, responseMessage)

            // Send a single request with retry
            val responseFuture = alice.receiveFrom(serviceAddress, retryId = 0)
            crashingNodes.firstRequestReceived.await(5, TimeUnit.SECONDS)
            // The request wasn't successful.
            assertThat(responseFuture.isDone).isFalse()
            crashingNodes.ignoreRequests = false

            // The retry should be successful.
            val response = responseFuture.getOrThrow(10.seconds)
            assertThat(response).isEqualTo(responseMessage)
        }
    }

    @Test
    fun `distributed service request retries are persisted across client node restarts`() {
        startDriverWithDistributedService { distributedServiceNodes ->
            val alice = startAlice()
            val serviceAddress = alice.services.networkMapCache.run {
                val notaryParty = notaryIdentities.randomOrNull()!!
                alice.services.networkService.getAddressOfParty(getPartyInfo(notaryParty)!!)
            }

            val responseMessage = "response"

            val crashingNodes = simulateCrashingNodes(distributedServiceNodes, responseMessage)

            // Send a single request with retry
            alice.receiveFrom(serviceAddress, retryId = 0)

            // Wait until the first request is received
            crashingNodes.firstRequestReceived.await()
            // Stop alice's node after we ensured that the first request was delivered and ignored.
            alice.stop()
            val numberOfRequestsReceived = crashingNodes.requestsReceived.get()
            assertThat(numberOfRequestsReceived).isGreaterThanOrEqualTo(1)

            crashingNodes.ignoreRequests = false

            // Restart the node and expect a response
            val aliceRestarted = startAlice()

            val responseFuture = openFuture<Any>()
            aliceRestarted.services.networkService.runOnNextMessage("test.response") {
                responseFuture.set(it.data.deserialize())
            }
            val response = responseFuture.getOrThrow()

            assertThat(crashingNodes.requestsReceived.get()).isGreaterThan(numberOfRequestsReceived)
            assertThat(response).isEqualTo(responseMessage)
        }
    }


    private fun startDriverWithDistributedService(dsl: DriverDSL.(List<InProcess>) -> Unit) {
        driver(startNodesInProcess = true, notarySpecs = listOf(NotarySpec(DISTRIBUTED_SERVICE_NAME, cluster = ClusterSpec.Raft(clusterSize = 2)))) {
            dsl(defaultNotaryHandle.nodeHandles.getOrThrow().map { (it as InProcess) })
        }
    }

    private fun DriverDSL.startAlice(): InProcess {
        return startNode(providedName = ALICE_NAME, customOverrides = mapOf("messageRedeliveryDelaySeconds" to 1))
                .map { (it as InProcess) }
                .getOrThrow()
    }

    data class CrashingNodes(
            val firstRequestReceived: CountDownLatch,
            val requestsReceived: AtomicInteger,
            var ignoreRequests: Boolean
    )

    /**
     * Sets up the [distributedServiceNodes] to respond to "test.request" requests. All nodes will receive requests and
     * either ignore them or respond to "test.response", depending on the value of [CrashingNodes.ignoreRequests],
     * initially set to true. This may be used to simulate scenarios where nodes receive request messages but crash
     * before sending back a response.
     */
    private fun simulateCrashingNodes(distributedServiceNodes: List<InProcess>, responseMessage: String): CrashingNodes {
        val crashingNodes = CrashingNodes(
                requestsReceived = AtomicInteger(0),
                firstRequestReceived = CountDownLatch(1),
                ignoreRequests = true
        )

        distributedServiceNodes.forEach {
<<<<<<< HEAD
            val nodeName = it.info.chooseIdentity().name
            it.network.addMessageHandler("test.request") { netMessage, _, handler ->
=======
            val nodeName = it.services.myInfo.chooseIdentity().name
            it.services.networkService.addMessageHandler("test.request") { netMessage, _ ->
>>>>>>> fa4b5d16
                crashingNodes.requestsReceived.incrementAndGet()
                crashingNodes.firstRequestReceived.countDown()
                // The node which receives the first request will ignore all requests
                print("$nodeName: Received request - ")
                if (crashingNodes.ignoreRequests) {
                    println("ignoring")
                    // Requests are ignored to simulate a service node crashing before sending back a response.
                    // A retry by the client will result in the message being redelivered to another node in the service cluster.
                } else {
                    println("sending response")
                    val request = netMessage.data.deserialize<TestRequest>()
                    val response = it.services.networkService.createMessage("test.response", responseMessage.serialize().bytes)
                    it.services.networkService.send(response, request.replyTo)
                }
                handler.acknowledge()
            }
        }
        return crashingNodes
    }

    private fun assertAllNodesAreUsed(participatingServiceNodes: List<InProcess>, serviceName: CordaX500Name, originatingNode: InProcess) {
        // Setup each node in the distributed service to return back it's NodeInfo so that we can know which node is being used
        participatingServiceNodes.forEach { node ->
            node.respondWith(node.services.myInfo)
        }
        val serviceAddress = originatingNode.services.networkMapCache.run {
            originatingNode.services.networkService.getAddressOfParty(getPartyInfo(getNotary(serviceName)!!)!!)
        }
        val participatingNodes = HashSet<Any>()
        // Try several times so that we can be fairly sure that any node not participating is not due to Artemis' selection
        // strategy. 3 attempts for each node seems to be sufficient.
        // This is not testing the distribution of the requests - DistributedServiceTests already does that
        for (it in 1..participatingServiceNodes.size * 3) {
            participatingNodes += originatingNode.receiveFrom(serviceAddress).getOrThrow(10.seconds)
            if (participatingNodes.size == participatingServiceNodes.size) {
                break
            }
        }
        assertThat(participatingNodes).containsOnlyElementsOf(participatingServiceNodes.map { it.services.myInfo })
    }
<<<<<<< HEAD

    private fun StartedNode<*>.respondWith(message: Any) {
        network.addMessageHandler("test.request") { netMessage, _, handle ->
            val request = netMessage.data.deserialize<TestRequest>()
            val response = network.createMessage("test.response", message.serialize().bytes)
            network.send(response, request.replyTo)
            handle.acknowledge()
=======
    
    private fun InProcess.respondWith(message: Any) {
        services.networkService.addMessageHandler("test.request") { netMessage, _ ->
            val request = netMessage.data.deserialize<TestRequest>()
            val response = services.networkService.createMessage("test.response", message.serialize().bytes)
            services.networkService.send(response, request.replyTo)
>>>>>>> fa4b5d16
        }
    }

    private fun InProcess.receiveFrom(target: MessageRecipients, retryId: Long? = null): CordaFuture<Any> {
        val response = openFuture<Any>()
        services.networkService.runOnNextMessage("test.response") { netMessage ->
            response.set(netMessage.data.deserialize())
        }
        services.networkService.send("test.request", TestRequest(replyTo = services.networkService.myAddress), target, retryId = retryId)
        return response
    }

    /**
     * Registers a handler for the given topic and session that runs the given callback with the message and then removes
     * itself. This is useful for one-shot handlers that aren't supposed to stick around permanently. Note that this callback
     * doesn't take the registration object, unlike the callback to [MessagingService.addMessageHandler].
     *
     * @param topic identifier for the topic and session to listen for messages arriving on.
     */
    inline fun MessagingService.runOnNextMessage(topic: String, crossinline callback: (ReceivedMessage) -> Unit) {
        val consumed = AtomicBoolean()
        addMessageHandler(topic) { msg, reg, handle ->
            removeMessageHandler(reg)
            check(!consumed.getAndSet(true)) { "Called more than once" }
            check(msg.topic == topic) { "Topic/session mismatch: ${msg.topic} vs $topic" }
            callback(msg)
            handle.acknowledge()
        }
    }

    @CordaSerializable
    private data class TestRequest(val replyTo: SingleMessageRecipient)
}<|MERGE_RESOLUTION|>--- conflicted
+++ resolved
@@ -18,6 +18,7 @@
 import net.corda.testing.core.ALICE_NAME
 import net.corda.testing.core.chooseIdentity
 import net.corda.testing.driver.DriverDSL
+import net.corda.testing.driver.DriverParameters
 import net.corda.testing.driver.InProcess
 import net.corda.testing.driver.driver
 import net.corda.testing.internal.IntegrationTest
@@ -117,7 +118,10 @@
 
 
     private fun startDriverWithDistributedService(dsl: DriverDSL.(List<InProcess>) -> Unit) {
-        driver(startNodesInProcess = true, notarySpecs = listOf(NotarySpec(DISTRIBUTED_SERVICE_NAME, cluster = ClusterSpec.Raft(clusterSize = 2)))) {
+        driver(DriverParameters(
+                        startNodesInProcess = true,
+                        notarySpecs = listOf(NotarySpec(DISTRIBUTED_SERVICE_NAME, cluster = ClusterSpec.Raft(clusterSize = 2)))
+        )) {
             dsl(defaultNotaryHandle.nodeHandles.getOrThrow().map { (it as InProcess) })
         }
     }
@@ -148,13 +152,8 @@
         )
 
         distributedServiceNodes.forEach {
-<<<<<<< HEAD
-            val nodeName = it.info.chooseIdentity().name
-            it.network.addMessageHandler("test.request") { netMessage, _, handler ->
-=======
             val nodeName = it.services.myInfo.chooseIdentity().name
-            it.services.networkService.addMessageHandler("test.request") { netMessage, _ ->
->>>>>>> fa4b5d16
+            it.services.networkService.addMessageHandler("test.request") { netMessage, _, handler ->
                 crashingNodes.requestsReceived.incrementAndGet()
                 crashingNodes.firstRequestReceived.countDown()
                 // The node which receives the first request will ignore all requests
@@ -195,22 +194,13 @@
         }
         assertThat(participatingNodes).containsOnlyElementsOf(participatingServiceNodes.map { it.services.myInfo })
     }
-<<<<<<< HEAD
-
-    private fun StartedNode<*>.respondWith(message: Any) {
-        network.addMessageHandler("test.request") { netMessage, _, handle ->
-            val request = netMessage.data.deserialize<TestRequest>()
-            val response = network.createMessage("test.response", message.serialize().bytes)
-            network.send(response, request.replyTo)
-            handle.acknowledge()
-=======
-    
+
     private fun InProcess.respondWith(message: Any) {
-        services.networkService.addMessageHandler("test.request") { netMessage, _ ->
+        services.networkService.addMessageHandler("test.request") { netMessage, _, handle ->
             val request = netMessage.data.deserialize<TestRequest>()
             val response = services.networkService.createMessage("test.response", message.serialize().bytes)
             services.networkService.send(response, request.replyTo)
->>>>>>> fa4b5d16
+            handle.acknowledge()
         }
     }
 
