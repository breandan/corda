package net.corda.node.services.rpc

import co.paralleluniverse.fibers.Suspendable
import net.corda.ClientRelevantException
import net.corda.core.CordaRuntimeException
import net.corda.core.flows.*
import net.corda.core.identity.CordaX500Name
import net.corda.core.identity.Party
import net.corda.core.messaging.startFlow
import net.corda.core.utilities.getOrThrow
import net.corda.core.utilities.unwrap
import net.corda.node.services.Permissions
import net.corda.nodeapi.exceptions.InternalNodeException
<<<<<<< HEAD
import net.corda.testing.core.ALICE_NAME
import net.corda.testing.core.BOB_NAME
import net.corda.testing.core.DUMMY_NOTARY_NAME
import net.corda.testing.core.singleIdentity
=======
import net.corda.testing.core.*
>>>>>>> d8a790b3
import net.corda.testing.driver.*
import net.corda.testing.internal.IntegrationTest
import net.corda.testing.internal.IntegrationTestSchemas
import net.corda.testing.node.User
import net.corda.testing.node.internal.startNode
import org.assertj.core.api.Assertions.assertThatThrownBy
import org.assertj.core.api.AssertionsForInterfaceTypes.assertThat
import org.hibernate.exception.GenericJDBCException
import org.junit.ClassRule
import org.junit.Test
import java.sql.SQLException
import kotlin.test.assertEquals

class RpcExceptionHandlingTest : IntegrationTest() {
    companion object {
        @ClassRule
        @JvmField
        val databaseSchemas = IntegrationTestSchemas(ALICE_NAME, BOB_NAME, DUMMY_NOTARY_NAME)
    }

    private val user = User("mark", "dadada", setOf(Permissions.all()))
    private val users = listOf(user)

    @Test
    fun `rpc client receives wrapped exceptions in devMode with no stacktraces`() {
        val params = NodeParameters(rpcUsers = users)
        val clientRelevantMessage = "This is for the players!"

        fun NodeHandle.throwExceptionFromFlow() {
            rpc.startFlow(::ClientRelevantErrorFlow, clientRelevantMessage).returnValue.getOrThrow()
        }

        driver(DriverParameters(startNodesInProcess = true, notarySpecs = emptyList())) {
            val devModeNode = startNode(params, BOB_NAME).getOrThrow()
            assertThatThrownBy { devModeNode.throwExceptionFromFlow() }.isInstanceOfSatisfying(ClientRelevantException::class.java) { exception ->
                assertEquals((exception.cause as CordaRuntimeException).originalExceptionClassName, SQLException::class.qualifiedName)
                assertThat(exception.stackTrace).isEmpty()
                assertThat((exception.cause as CordaRuntimeException).stackTrace).isEmpty()
                assertThat(exception.message).isEqualTo(clientRelevantMessage)
            }
        }
    }

    @Test
    fun `rpc client receives client-relevant message regardless of devMode`() {
        val params = NodeParameters(rpcUsers = users)
        val clientRelevantMessage = "This is for the players!"

        fun NodeHandle.throwExceptionFromFlow() {
            rpc.startFlow(::ClientRelevantErrorFlow, clientRelevantMessage).returnValue.getOrThrow()
        }

        fun assertThatThrownExceptionIsReceivedUnwrapped(node: NodeHandle) {
            assertThatThrownBy { node.throwExceptionFromFlow() }.isInstanceOfSatisfying(ClientRelevantException::class.java) { exception ->
                assertThat(exception.message).isEqualTo(clientRelevantMessage)
            }
        }

        driver(DriverParameters(startNodesInProcess = true, notarySpecs = emptyList())) {
            val devModeNode = startNode(params, BOB_NAME).getOrThrow()
            val node = startNode(ALICE_NAME, devMode = false, parameters = params).getOrThrow()

            assertThatThrownExceptionIsReceivedUnwrapped(devModeNode)
            assertThatThrownExceptionIsReceivedUnwrapped(node)
        }
    }

    @Test
    fun `rpc client receives no specific information in non devMode`() {
        val params = NodeParameters(rpcUsers = users)
        val clientRelevantMessage = "This is for the players!"

        fun NodeHandle.throwExceptionFromFlow() {
            rpc.startFlow(::ClientRelevantErrorFlow, clientRelevantMessage).returnValue.getOrThrow()
        }

        driver(DriverParameters(startNodesInProcess = true, notarySpecs = emptyList())) {
            val node = startNode(ALICE_NAME, devMode = false, parameters = params).getOrThrow()
            assertThatThrownBy { node.throwExceptionFromFlow() }.isInstanceOfSatisfying(ClientRelevantException::class.java) { exception ->
                assertThat(exception).hasNoCause()
                assertThat(exception.stackTrace).isEmpty()
                assertThat(exception.message).isEqualTo(clientRelevantMessage)
            }
        }
    }

    @Test
    fun `FlowException is received by the RPC client only if in devMode`() {
        val params = NodeParameters(rpcUsers = users)
        val expectedMessage = "Flow error!"
        val expectedErrorId = 123L

        fun NodeHandle.throwExceptionFromFlow() {
            rpc.startFlow(::FlowExceptionFlow, expectedMessage, expectedErrorId).returnValue.getOrThrow()
        }

        driver(DriverParameters(startNodesInProcess = true, notarySpecs = emptyList())) {
            val devModeNode = startNode(params, BOB_NAME).getOrThrow()
            val node = startNode(ALICE_NAME, devMode = false, parameters = params).getOrThrow()

            assertThatThrownBy { devModeNode.throwExceptionFromFlow() }.isInstanceOfSatisfying(FlowException::class.java) { exception ->

                assertThat(exception).hasNoCause()
                assertThat(exception.stackTrace).isEmpty()
                assertThat(exception.message).isEqualTo(expectedMessage)
                assertThat(exception.errorId).isEqualTo(expectedErrorId)
            }
            assertThatThrownBy { node.throwExceptionFromFlow() }.isInstanceOfSatisfying(InternalNodeException::class.java) { exception ->

                assertThat(exception).hasNoCause()
                assertThat(exception.stackTrace).isEmpty()
                assertThat(exception.message).isEqualTo(InternalNodeException.message)
                assertThat(exception.errorId).isEqualTo(expectedErrorId)
            }
        }
    }

    @Test
    fun `rpc client handles exceptions thrown on counter-party side`() {
        val params = NodeParameters(rpcUsers = users)

        fun DriverDSL.scenario(nameA: CordaX500Name, nameB: CordaX500Name, devMode: Boolean) {

            val nodeA = startNode(nameA, devMode, params).getOrThrow()
            val nodeB = startNode(nameB, devMode, params).getOrThrow()

            nodeA.rpc.startFlow(::InitFlow, nodeB.nodeInfo.singleIdentity()).returnValue.getOrThrow()
        }

        driver(DriverParameters(startNodesInProcess = true, notarySpecs = emptyList())) {

            assertThatThrownBy { scenario(ALICE_NAME, BOB_NAME,true) }.isInstanceOfSatisfying(CordaRuntimeException::class.java) { exception ->

                assertThat(exception).hasNoCause()
                assertThat(exception.stackTrace).isEmpty()
            }

            assertThatThrownBy { scenario(
                    DUMMY_BANK_A_NAME,
                    DUMMY_BANK_B_NAME,
                    false) }.isInstanceOfSatisfying(InternalNodeException::class.java) { exception ->

                assertThat(exception).hasNoCause()
                assertThat(exception.stackTrace).isEmpty()
                assertThat(exception.message).isEqualTo(InternalNodeException.message)
            }
        }
    }
}

@StartableByRPC
@InitiatingFlow
class InitFlow(private val party: Party) : FlowLogic<String>() {
    @Suspendable
    override fun call(): String {
        val session = initiateFlow(party)
        return session.sendAndReceive<String>("hey").unwrap { it }
    }
}

@InitiatedBy(InitFlow::class)
class InitiatedFlow(private val initiatingSession: FlowSession) : FlowLogic<Unit>() {
    @Suspendable
    override fun call() {
        initiatingSession.receive<String>().unwrap { it }
        throw GenericJDBCException("Something went wrong!", SQLException("Oops!"))
    }
}

@StartableByRPC
class ClientRelevantErrorFlow(private val message: String) : FlowLogic<String>() {
    @Suspendable
    override fun call(): String = throw ClientRelevantException(message, SQLException("Oops!"))
}

@StartableByRPC
class FlowExceptionFlow(private val message: String, private val errorId: Long? = null) : FlowLogic<String>() {
    @Suspendable
    override fun call(): String {
        val exception = FlowException(message)
        errorId?.let { exception.originalErrorId = it }
        throw exception
    }
}<|MERGE_RESOLUTION|>--- conflicted
+++ resolved
@@ -11,14 +11,7 @@
 import net.corda.core.utilities.unwrap
 import net.corda.node.services.Permissions
 import net.corda.nodeapi.exceptions.InternalNodeException
-<<<<<<< HEAD
-import net.corda.testing.core.ALICE_NAME
-import net.corda.testing.core.BOB_NAME
-import net.corda.testing.core.DUMMY_NOTARY_NAME
-import net.corda.testing.core.singleIdentity
-=======
 import net.corda.testing.core.*
->>>>>>> d8a790b3
 import net.corda.testing.driver.*
 import net.corda.testing.internal.IntegrationTest
 import net.corda.testing.internal.IntegrationTestSchemas
@@ -36,7 +29,7 @@
     companion object {
         @ClassRule
         @JvmField
-        val databaseSchemas = IntegrationTestSchemas(ALICE_NAME, BOB_NAME, DUMMY_NOTARY_NAME)
+        val databaseSchemas = IntegrationTestSchemas(ALICE_NAME, BOB_NAME, DUMMY_NOTARY_NAME, DUMMY_BANK_A_NAME, DUMMY_BANK_B_NAME)
     }
 
     private val user = User("mark", "dadada", setOf(Permissions.all()))
