package net.corda.notary.mysql

import com.codahale.metrics.Gauge
import com.codahale.metrics.MetricRegistry
import com.codahale.metrics.SlidingWindowReservoir
import com.google.common.annotations.VisibleForTesting
import com.google.common.base.Stopwatch
import com.google.common.collect.Queues
import com.zaxxer.hikari.HikariConfig
import com.zaxxer.hikari.HikariDataSource
import net.corda.core.concurrent.CordaFuture
import net.corda.core.contracts.StateRef
import net.corda.core.contracts.TimeWindow
import net.corda.core.crypto.SecureHash
import net.corda.core.crypto.sha256
import net.corda.core.flows.NotarisationRequestSignature
import net.corda.core.flows.NotaryError
import net.corda.core.flows.StateConsumptionDetails
import net.corda.core.identity.Party
import net.corda.core.internal.concurrent.OpenFuture
import net.corda.core.internal.concurrent.openFuture
import net.corda.core.internal.elapsedTime
import net.corda.core.internal.notary.*
import net.corda.core.internal.notary.UniquenessProvider.Result
import net.corda.core.serialization.SerializationDefaults
import net.corda.core.serialization.SingletonSerializeAsToken
import net.corda.core.serialization.serialize
import net.corda.core.utilities.debug
import net.corda.core.utilities.loggerFor
import net.corda.core.utilities.trace
import net.corda.serialization.internal.CordaSerializationEncoding.SNAPPY
import java.sql.*
import java.time.Clock
import java.time.Duration
import java.util.*
import java.util.concurrent.ConcurrentHashMap
import java.util.concurrent.LinkedBlockingQueue
import java.util.concurrent.TimeUnit
import java.util.concurrent.atomic.AtomicInteger
import kotlin.concurrent.thread

/**
 * Uniqueness provider backed by a MySQL database. It is intended to be used with a multi-master synchronously replicated
 * variant of MySQL, such as Percona XtraDB Cluster, or MariaDB Galera Cluster.
 *
 * Note that no ORM is used since we want to retain full control over table schema and be able to experiment with optimisations.
 */
class MySQLUniquenessProvider(
        metrics: MetricRegistry,
        val clock: Clock,
        val config: MySQLNotaryConfig
) : UniquenessProvider, SingletonSerializeAsToken() {
    companion object {
        private val log = loggerFor<MySQLUniquenessProvider>()
        // TODO: optimize table schema for InnoDB
        const val createCommittedStateTable =
                "CREATE TABLE IF NOT EXISTS notary_committed_states (" +
                        "issue_transaction_id BINARY(32) NOT NULL," +
                        "issue_transaction_output_id INT UNSIGNED NOT NULL," +
                        "consuming_transaction_id BINARY(32) NOT NULL," +
                        "CONSTRAINT id PRIMARY KEY (issue_transaction_id, issue_transaction_output_id)" +
                        ")"
        private const val insertStateStatement = "INSERT INTO notary_committed_states (issue_transaction_id, issue_transaction_output_id, consuming_transaction_id) VALUES (?, ?, ?)"
        private const val findStateStatement = "SELECT consuming_transaction_id, issue_transaction_id, issue_transaction_output_id " +
                "FROM notary_committed_states " +
                "WHERE (issue_transaction_id = ? AND issue_transaction_output_id = ?)"
        private const val findClause = "OR (issue_transaction_id = ? AND issue_transaction_output_id = ?)"

        private const val createRequestLogTable =
                "CREATE TABLE IF NOT EXISTS notary_request_log (" +
                        "consuming_transaction_id BINARY(32) NOT NULL," +
                        "requesting_party_name TEXT NOT NULL," +
                        "request_signature BLOB NOT NULL," +
                        "request_date TIMESTAMP NOT NULL DEFAULT CURRENT_TIMESTAMP," +
                        "request_id INT UNSIGNED NOT NULL AUTO_INCREMENT," +
                        "CONSTRAINT rid PRIMARY KEY (request_id)" +
                        ")"

        private const val createCommittedTransactionsTable =
                "CREATE TABLE IF NOT EXISTS notary_committed_transactions (" +
                        "transaction_id BINARY(32) NOT NULL," +
                        "CONSTRAINT tid PRIMARY KEY (transaction_id)" +
                        ")"

        private const val insertRequestStatement = "INSERT INTO notary_request_log (consuming_transaction_id, requesting_party_name, request_signature) VALUES (?, ?, ?)"

        private const val insertCommittedTransactionStatement = "INSERT INTO notary_committed_transactions (transaction_id) VALUES (?)"

        private const val selectCommittedTransactionStatement = "SELECT COUNT(transaction_id) FROM notary_committed_transactions WHERE transaction_id = ?"

        /** The maximum number of attempts to retry a database operation. */
        private const val maxRetries = 1000
    }

    @VisibleForTesting
    data class CommitRequest(
            val states: List<StateRef>,
            val txId: SecureHash,
            val callerIdentity: Party,
            val requestSignature: NotarisationRequestSignature,
            val timeWindow: TimeWindow?,
            val references: List<StateRef>,
            val id: UUID = UUID.randomUUID())

    private val metricPrefix = MySQLUniquenessProvider::class.simpleName
    /** Transaction commit duration timer and TPS meter. */
    private val commitTimer = metrics.timer("$metricPrefix.Commit")
    /** IPS (input states per second) meter. */
    private val inputStatesMeter = metrics.meter("$metricPrefix.IPS")
    /** Transaction batch commit duration and rate meter. */
    private val batchTimer = metrics.timer("$metricPrefix.BatchCommit")
    /**
     * When writing to multiple masters with Galera, transaction rollbacks may happen due to high write contention.
     * This is a useful heath metric.
     */
    private val rollbackCounter = metrics.counter("$metricPrefix.Rollback")
    /** Incremented when we can not obtain a DB connection. */
    private val connectionExceptionCounter = metrics.counter("$metricPrefix.ConnectionException")
    /** Track double spend attempts. Note that this will also include notarisation retries. */
    private val conflictCounter = metrics.counter("$metricPrefix.Conflicts")
    /** Track the distribution of the number of input states. */
    private val inputStateHistogram = metrics.histogram("$metricPrefix.NumberOfInputStates")
    /** Track the measured ETA. */
    private val requestProcessingETA = metrics.histogram("$metricPrefix.requestProcessingETASeconds")
    /** Track the number of requests in the queue at insert. */
    private val requestQueueCount = metrics.histogram("$metricPrefix.requestQueue.size")
    /** Track the number of states in the queue at insert. */
    private val requestQueueStateCount = metrics.histogram("$metricPrefix.requestQueue.queuedStates")
    /** Tracks the distribution of the number of unique transactions that contributed states to the current transaction */
    private val uniqueTxHashCount = metrics.histogram("$metricPrefix.NumberOfUniqueTxHashes")

    private val dataSource = try {
        HikariDataSource(HikariConfig(config.dataSource))
    } catch (e: Exception) {
        handleDriverNotFound(e.cause)
        throw e
    }

<<<<<<< HEAD
    private val dataSource = try {
        HikariDataSource(HikariConfig(config.dataSource))
    } catch (e: Exception) {
        handleDriverNotFound(e.cause)
        throw e
    }

=======
>>>>>>> fb736ad9
    private val connectionRetries = config.connectionRetries

    /**
     * Measured in states per minute, with a minimum of 1. We take an average of the last 100 commits.
     * Minutes was chosen to increase accuracy by 60x over seconds, given we have to use longs here.
     */
    private val throughputHistory = SlidingWindowReservoir(100)
    @Volatile
    private var throughput: Double = 0.0

    /** Attempts to obtain a database connection with number of retries specified in [connectionRetries]. */
    @VisibleForTesting
    val connection: Connection
        get() {
            var retries = 0
            while (true) {
                try {
                    return dataSource.connection
                } catch (e: SQLTransientConnectionException) {
                    if (retries == connectionRetries) {
                        log.warn("Couldn't obtain connection with $retries retries, giving up", e)
                        throw e
                    }
                    retries++
                    connectionExceptionCounter.inc()
                    log.warn("Error trying to obtain a database connection, retrying. Attempts: $retries")
                    val backOffDurationMs = Math.round(
                            config.backOffIncrement * Math.pow(config.backOffBase, retries.toDouble())
                    )
                    Thread.sleep(backOffDurationMs)
                }
            }
        }

    private val requestQueue = LinkedBlockingQueue<CommitRequest>(config.maxQueueSize)
    private val nrQueuedStates = AtomicInteger(0)

    private val requestFutures = ConcurrentHashMap<UUID, OpenFuture<Result>>()

    /** Track the request queue size. */
    private val queueSizeGauge = metrics.register(
            "$metricPrefix.RequestsQueueSize",
            Gauge<Int> { requestQueue.size }
    )
    /** Track the batch size. */
    private val processedBatchSize = metrics.histogram("$metricPrefix.ProcessedBatchSize")

    /** A request processor thread. */
    private val processorThread = thread(name = "Notary request queue processor", isDaemon = true) {
        try {
            processRequests()
        } catch (e: InterruptedException) {
        }
        log.debug { "Shutting down with ${requestQueue.size} in-flight requests unprocessed." }
    }

    /**
     * Estimated time of request processing.
     * This uses performance metrics to gauge how long the wait time for a newly queued state will probably be.
     * It checks that there is actual traffic going on (i.e. a non-zero number of states are queued and there
     * is actual throughput) and then returns the expected wait time scaled up by a factor of 2 to give a probable
     * upper bound.
     *
     * @param numStates The number of states (input + reference) we're about to request be notarised.
     */
    override fun getEta(numStates: Int): Duration {
        val rate = throughput
        val nrStates = nrQueuedStates.getAndAdd(numStates)
        requestQueueStateCount.update(nrStates)
        log.debug { "rate: $rate, queueSize: $nrStates" }
        if (rate > 0.0 && nrStates > 0) {
            val eta = Duration.ofSeconds((2 * TimeUnit.MINUTES.toSeconds(1) * nrStates / rate).toLong())
            requestProcessingETA.update(eta.seconds)
            return eta
        }
        return NotaryServiceFlow.defaultEstimatedWaitTime
    }

    private fun decrementQueueSize(requests: List<CommitRequest>): Int {
        val nrStates = requests.map { it.states.size + it.references.size }.sum()
        nrQueuedStates.addAndGet(-nrStates)
        return nrStates
    }

    /**
     * Generates and adds a [CommitRequest] to the request queue. If the request queue is full, this method will block
     * until space is available.
     *
     * Returns a future that will complete once the request is processed, containing the commit [Result].
     */
    override fun commit(
            states: List<StateRef>,
            txId: SecureHash,
            callerIdentity: Party,
            requestSignature: NotarisationRequestSignature,
            timeWindow: TimeWindow?,
            references: List<StateRef>
    ): CordaFuture<Result> {
        inputStateHistogram.update(states.size)
        uniqueTxHashCount.update(states.distinctBy { it.txhash }.count())
        val timer = Stopwatch.createStarted()
        val request = CommitRequest(states, txId, callerIdentity, requestSignature, timeWindow, references)
        val future = openFuture<Result>()
        requestFutures[request.id] = future
        future.then {
            recordDuration(timer)
        }
        requestQueue.put(request)
        requestQueueCount.update(requestQueue.size)
        return future
    }

    private fun recordDuration(totalTime: Stopwatch) {
        totalTime.stop()
        val elapsed = totalTime.elapsed(TimeUnit.MILLISECONDS)
        commitTimer.update(elapsed, TimeUnit.MILLISECONDS)
    }

    /**
     * Processes notarisation requests in batches. It attempts to fill the batch with up to [maxBatchSize] requests,
     * with a total combined number of input states no greater than [maxBatchInputStates].
     *
     * If there are not enough requests to fill the batch, it will get processed after a timeout of [batchTimeoutMs].
     */
    private fun processRequests() {
        val buffer = LinkedList<CommitRequest>()
        while (!Thread.interrupted()) {
            val drainedSize = Queues.drain(requestQueue, buffer, config.maxBatchSize, config.batchTimeoutMs, TimeUnit.MILLISECONDS)
            if (drainedSize == 0) continue
            processBuffer(buffer)
        }
    }

    /**
     * Processes the request [buffer], potentially splitting it into more than one if the total number of
     * inputs is over [maxBatchInputStates].
     */
    private fun processBuffer(buffer: LinkedList<CommitRequest>) {
        val numStates = decrementQueueSize(buffer)
        var inputStateCount = 0
        val batch = ArrayList<CommitRequest>()
        val duration = elapsedTime {
            while (buffer.isNotEmpty()) {
                while (buffer.isNotEmpty() && inputStateCount + buffer.peek().states.size <= config.maxBatchInputStates) {
                    val request = buffer.poll()
                    batch.add(request)
                    inputStateCount += request.states.size
                }
                log.debug { "Processing a batch of size: ${batch.size}, input states: $inputStateCount" }
                processBatch(batch)
                processedBatchSize.update(batch.size)
                inputStatesMeter.mark(inputStateCount.toLong())
                batch.clear()
                inputStateCount = 0
            }
        }
        val statesPerMinute = numStates.toLong() * TimeUnit.MINUTES.toNanos(1) / duration.toNanos()
        throughputHistory.update(maxOf(statesPerMinute, 1))
        throughput = throughputHistory.snapshot.median // Median deemed more stable / representative than mean.
    }

    private fun processBatch(requests: List<CommitRequest>) {
        val batchTime = Stopwatch.createStarted()
        try {
            runWithRetry(LogRequests(requests))
            val results = runWithRetry(CommitStates(requests, clock))
            respondWithSuccess(results)
        } catch (e: Exception) {
            // Unhandled exception, we assume that signals a problem with the database that can't be fixed with
            // a retry, such as misconfiguration.
            log.error("Error notarising transactions", e)
            respondWithError(requests)
        } finally {
            batchTime.stop()
            val elapsed = batchTime.elapsed(TimeUnit.MILLISECONDS)
            batchTimer.update(elapsed, TimeUnit.MILLISECONDS)
            log.trace { "Processed a batch of ${requests.size} requests in $elapsed ms" }
        }
    }

    /**
     * Completes request futures with a successful response. This will resume service flows that will generate and
     * send signatures back to the request originators.
     */
    private fun respondWithSuccess(results: Map<UUID, Result>) {
        for ((requestId, result) in results) {
            requestFutures[requestId]?.let {
                it.set(result)
                requestFutures.remove(requestId)
                if (result is Result.Failure && result.error is NotaryError.Conflict) {
                    conflictCounter.inc()
                }
            }
        }
    }

    /**
     * If a database exception occurred when processing the batch, propagate the error to each request. This will
     * resume the service flows that will forward the error message to the request originators.
     */
    private fun respondWithError(requests: List<CommitRequest>) {
        for (request in requests) {
            requestFutures[request.id]?.let {
                it.setException(NotaryInternalException(NotaryError.General(Exception("Internal service error."))))
                requestFutures.remove(request.id)
            }
        }
    }

    /** Stores the notarisation requests including the request signature. */
    private class LogRequests(val requests: List<CommitRequest>) : DBOperation<Unit> {
        override fun execute(connection: Connection) {
            // Write request signature to log
            connection.prepareStatement(insertRequestStatement).apply {
                requests.forEach { (_, txId, callerIdentity, requestSignature) ->
                    setBytes(1, txId.bytes)
                    setString(2, callerIdentity.name.toString())
                    setBytes(3, requestSignature.serialize(context = SerializationDefaults.STORAGE_CONTEXT.withEncoding(SNAPPY)).bytes)

                    addBatch()
                    clearParameters()
                }
                executeBatch()
                close()
            }
            connection.commit()
        }
    }

    /**
     *  Stores all input states that don't yet exist in the database.
     *  A [Result.Conflict] is created for each transaction with one or more inputs already present in the database.
     */
    @VisibleForTesting
    class CommitStates(val requests: List<CommitRequest>, val clock: Clock) : DBOperation<Map<UUID, Result>> {
        override fun execute(connection: Connection): Map<UUID, Result> {
            val results = mutableMapOf<UUID, Result>()

            val allStates = requests.flatMap { it.states }.toSet()
            val allReferences = requests.flatMap { it.references }.toSet()
            val allConflicts = findAlreadyCommitted(connection, allStates, allReferences).toMutableMap()
            val toCommit = mutableListOf<CommitRequest>()

            requests.forEach { request ->
                val referenceStateConflicts = allConflicts.keys.intersect(request.references.toSet()).map { it to allConflicts[it]!! }
                        .toMap()
                val inputStateConflicts = allConflicts.keys.intersect(request.states.toSet()).map { it to allConflicts[it]!! }.toMap()
                val conflicts = referenceStateConflicts + inputStateConflicts

                results[request.id] = if (conflicts.isNotEmpty()) {
                    if (inputStateConflicts.isEmpty()) {
                        handleReferenceConflicts(connection, request, conflicts)
                    } else handleConflicts(inputStateConflicts, request, conflicts)
                } else handleNoConflicts(request, connection, toCommit, allConflicts)
            }

            recordConsumedStates(connection, toCommit)
            recordTransactions(connection, toCommit)

            connection.commit()

            return results
        }

        private fun handleReferenceConflicts(connection: Connection, request: CommitRequest, conflicts: Map<StateRef, StateConsumptionDetails>): Result {
            return if (isPreviouslySigned(connection, request.txId)) {
                Result.Success
            } else {
                Result.Failure(NotaryError.Conflict(request.txId, conflicts))
            }
        }

        private fun handleConflicts(inputStateConflicts: Map<StateRef, StateConsumptionDetails>, request: CommitRequest, conflicts: Map<StateRef, StateConsumptionDetails>): Result {
            return if (isConsumedByTheSameTx(request.txId.sha256(), inputStateConflicts)) {
                Result.Success
            } else {
                Result.Failure(NotaryError.Conflict(request.txId, conflicts))
            }
        }

        private fun handleNoConflicts(
                request: CommitRequest,
                connection: Connection,
                toCommit: MutableList<CommitRequest>,
                allConflicts: MutableMap<StateRef, StateConsumptionDetails>
        ): Result {
            return if (request.states.isEmpty() && isPreviouslySigned(connection, request.txId)) {
                Result.Success // Return success if this is a re-notarisation of a reference-only transaction
            } else {
                val outsideTimeWindowError = validateTimeWindow(clock.instant(), request.timeWindow)
                if (outsideTimeWindowError == null) {
                    toCommit.add(request)
                    // Mark states as consumed to capture conflicting transactions in the same batch
                    request.states.forEach {
                        allConflicts[it] = StateConsumptionDetails(request.txId.sha256())
                    }
                    Result.Success
                } else {
                    Result.Failure(outsideTimeWindowError)
                }
            }
        }

        private fun recordConsumedStates(connection: Connection, toCommit: MutableList<CommitRequest>) {
            connection.prepareStatement(insertStateStatement).apply {
                toCommit.forEach { (states, txId, _, _) ->
                    states.forEach { stateRef ->
                        // StateRef
                        setBytes(1, stateRef.txhash.bytes)
                        setInt(2, stateRef.index)
                        // Consuming transaction
                        setBytes(3, txId.bytes)
                        addBatch()
                        clearParameters()
                    }
                }
                executeBatch()
                close()
            }
        }

        private fun recordTransactions(connection: Connection, toCommit: MutableList<CommitRequest>) {
            connection.prepareStatement(insertCommittedTransactionStatement).apply {
                toCommit.forEach { (_, txId, _, _) ->
                    setBytes(1, txId.bytes)
                    addBatch()
                    clearParameters()
                }
                executeBatch()
                close()
            }
        }

        private fun isPreviouslySigned(connection: Connection, txId: SecureHash): Boolean {
            val preparedStatement = connection.prepareStatement(selectCommittedTransactionStatement)
            preparedStatement.setBytes(1, txId.bytes)
            val resultSet = preparedStatement.executeQuery()
            val nrRecords = if (resultSet.next()) {
                resultSet.getInt(1)
            } else {
                0
            }
            preparedStatement.close()
            return nrRecords == 1
        }

        private fun findAlreadyCommitted(connection: Connection, states: Set<StateRef>, references: Set<StateRef>): Map<StateRef, StateConsumptionDetails> {
            if (states.isEmpty() && references.isEmpty()) {
                return emptyMap()
            }
            val queryString = buildQueryString((states + references).size)
            val preparedStatement = connection.prepareStatement(queryString).apply {
                var parameterIndex = 0
                (states + references).forEach { (txId, index) ->
                    setBytes(++parameterIndex, txId.bytes)
                    setInt(++parameterIndex, index)
                }
            }
            val resultSet = preparedStatement.executeQuery()
            val committedStates = mutableMapOf<StateRef, StateConsumptionDetails>()
            while (resultSet.next()) {
                val consumingTxId = SecureHash.SHA256(resultSet.getBytes(1))
                val stateRef = StateRef(SecureHash.SHA256(resultSet.getBytes(2)), resultSet.getInt(3))
                committedStates[stateRef] = if (stateRef in references) {
                    StateConsumptionDetails(consumingTxId.sha256(), StateConsumptionDetails.ConsumedStateType.REFERENCE_INPUT_STATE)
                } else {
                    StateConsumptionDetails(consumingTxId.sha256())
                }
            }
            preparedStatement.close()
            return committedStates
        }

        private fun buildQueryString(stateCount: Int): String {
            val queryStringBuilder = StringBuilder(findStateStatement)
            (1 until stateCount).forEach { queryStringBuilder.append(findClause) }
            return queryStringBuilder.toString()
        }
    }

    /** An interface for custom database operations. */
    private interface DBOperation<out T> {
        fun execute(connection: Connection): T
    }

    /** Runs the provided [operation], retrying on transient database errors. */
    private fun <T> runWithRetry(operation: DBOperation<T>): T {
        var retryCount = 0
        while (retryCount < maxRetries) {
            connection.use {
                sameConnection@ while (retryCount < maxRetries) {
                    retryCount++
                    try {
                        return operation.execute(it)
                    } catch (e: Exception) {
                        when (e) {
                            is BatchUpdateException, // Occurs when a competing transaction commits conflicting input states
                            is SQLTransactionRollbackException -> {
                                log.warn("Database transaction conflict, retrying", e)
                                it.rollback()
                                rollbackCounter.inc()
                                continue@sameConnection // Retrying using the same connection
                            }
                            is SQLRecoverableException, // Occurs when an issue is encountered during execute() (e.g. connection lost)
                            is SQLNonTransientConnectionException -> { // Occurs when an issue is encountered during commit() (e.g. connection lost)
                                log.warn("Lost connection to the database, retrying", e)
                                break@sameConnection // Retrying using a new connection
                                // TODO: don't reinsert notarisation request on retry
                            }
                            else -> {
                                log.warn("Unexpected error occurred, attempting to rollback", e)
                                it.rollback()
                                throw e
                            }
                        }
                    }
                }
            }
        }
        throw IllegalStateException("Database operation reached the maximum number of retries: $retryCount, something went wrong.")
    }

    fun createTable() {
        log.debug("Attempting to create DB table if it does not yet exist: $createCommittedStateTable")
        connection.use {
            it.createStatement().execute(createCommittedStateTable)
            it.createStatement().execute(createRequestLogTable)
            it.createStatement().execute(createCommittedTransactionsTable)
            it.commit()
        }
    }

    /** Throw a more helpful exception explaining how to fix the issue. */
    private fun handleDriverNotFound(e: Throwable?) {
        if (e is SQLException) {
            val causeMessage = e.message
            if (causeMessage != null && causeMessage.contains("No suitable driver")) {
                throw IllegalStateException("Unable to start the notary service – JDBC driver for MySQL not found." +
                        " Please place the appropriate driver JAR into the drivers/ directory and try again.")
            }
        }
    }

    fun stop() {
        dataSource.close()
        processorThread.interrupt()
    }
}<|MERGE_RESOLUTION|>--- conflicted
+++ resolved
@@ -136,16 +136,6 @@
         throw e
     }
 
-<<<<<<< HEAD
-    private val dataSource = try {
-        HikariDataSource(HikariConfig(config.dataSource))
-    } catch (e: Exception) {
-        handleDriverNotFound(e.cause)
-        throw e
-    }
-
-=======
->>>>>>> fb736ad9
     private val connectionRetries = config.connectionRetries
 
     /**
