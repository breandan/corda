--- conflicted
+++ resolved
@@ -235,13 +235,8 @@
                 return@builder FlowContinuation.ProcessEvents
             }
             val sourceSessionId = SessionId.createRandom(context.secureRandom)
-<<<<<<< HEAD
-            val sessionImpl = FlowSessionImpl(event.wellKnownParty, event.requestedParty?.owningKey?: event.wellKnownParty.owningKey, sourceSessionId)
-            val newSessions = checkpoint.sessions + (sourceSessionId to SessionState.Uninitiated(event.wellKnownParty, initiatingSubFlow, sourceSessionId, context.secureRandom.nextLong()))
-=======
             val sessionImpl = FlowSessionImpl(event.destination, sourceSessionId)
             val newSessions = checkpoint.sessions + (sourceSessionId to SessionState.Uninitiated(event.destination, initiatingSubFlow, sourceSessionId, context.secureRandom.nextLong()))
->>>>>>> 76eec9aa
             currentState = currentState.copy(checkpoint = checkpoint.copy(sessions = newSessions))
             actions.add(Action.AddSessionBinding(context.id, sourceSessionId))
             FlowContinuation.Resume(sessionImpl)
