--- conflicted
+++ resolved
@@ -155,15 +155,9 @@
             registerPostQueueDeletionCallback { address, qName -> log.debug { "Queue deleted: $qName for $address" } }
         }
         activeMQServer.start()
-<<<<<<< HEAD
-        printBasicNodeInfo("Listening on port", p2pPort.toString())
-        if (rpcPort != null) {
-            printBasicNodeInfo("RPC service listening on port", rpcPort.toString())
-=======
         Node.printBasicNodeInfo("Listening on port", p2pPort.toString())
         if (rpcPort != null) {
             Node.printBasicNodeInfo("RPC service listening on port", rpcPort.toString())
->>>>>>> 4d66e21f
         }
     }
 
