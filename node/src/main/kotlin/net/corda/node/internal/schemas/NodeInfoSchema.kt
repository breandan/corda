--- conflicted
+++ resolved
@@ -29,10 +29,6 @@
         version = 1,
         mappedTypes = listOf(PersistentNodeInfo::class.java, DBPartyAndCertificate::class.java, DBHostAndPort::class.java, NodePropertiesPersistentStore.DBNodeProperty::class.java)
 ) {
-<<<<<<< HEAD
-
-=======
->>>>>>> 8b0fc8f2
     override val migrationResource = "node-info.changelog-master"
 
     @Entity
