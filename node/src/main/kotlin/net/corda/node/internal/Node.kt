--- conflicted
+++ resolved
@@ -97,13 +97,8 @@
 open class Node(configuration: NodeConfiguration,
                 versionInfo: VersionInfo,
                 private val initialiseSerialization: Boolean = true,
-<<<<<<< HEAD
                 cordappLoader: CordappLoader = makeCordappLoader(configuration, versionInfo)
-) : AbstractNode(
-=======
-                cordappLoader: CordappLoader = makeCordappLoader(configuration)
 ) : AbstractNode<StartedNode>(
->>>>>>> 6b320026
         configuration,
         createClock(configuration),
         versionInfo,
