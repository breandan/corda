--- conflicted
+++ resolved
@@ -22,7 +22,6 @@
 import net.corda.nodeapi.internal.addShutdownHook
 import net.corda.nodeapi.internal.persistence.CouldNotCreateDataSourceException
 import net.corda.nodeapi.internal.persistence.DatabaseIncompatibleException
-import net.corda.nodeapi.internal.persistence.DatabaseMigrationException
 import net.corda.nodeapi.internal.persistence.oracleJdbcDriverSerialFilter
 import net.corda.tools.shell.InteractiveShell
 import org.fusesource.jansi.Ansi
@@ -58,20 +57,14 @@
 /** Main corda entry point. */
 open class NodeStartupCli : CordaCliWrapper("corda", "Runs a Corda Node") {
     open val startup = NodeStartup()
-<<<<<<< HEAD
-=======
     @Mixin
     val cmdLineOptions = NodeCmdLineOptions()
->>>>>>> 6022cecc
 
     private val networkCacheCli by lazy { ClearNetworkCacheCli(startup) }
     private val justGenerateNodeInfoCli by lazy { GenerateNodeInfoCli(startup) }
     private val justGenerateRpcSslCertsCli by lazy { GenerateRpcSslCertsCli(startup) }
     private val initialRegistrationCli by lazy { InitialRegistrationCli(startup) }
-<<<<<<< HEAD
-=======
     private val validateConfigurationCli by lazy { ValidateConfigurationCli() }
->>>>>>> 6022cecc
 
     override fun initLogging() = this.initLogging(cmdLineOptions.baseDirectory)
 
