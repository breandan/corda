--- conflicted
+++ resolved
@@ -119,19 +119,11 @@
  */
 // TODO Log warning if this node is a notary but not one of the ones specified in the network parameters, both for core and custom
 abstract class AbstractNode<S>(val configuration: NodeConfiguration,
-<<<<<<< HEAD
-                                             val platformClock: CordaClock,
-                                             protected val versionInfo: VersionInfo,
-                                             protected val cordappLoader: CordappLoader,
-                                             protected val serverThread: AffinityExecutor.ServiceAffinityExecutor,
-                                             protected val busyNodeLatch: ReusableLatch = ReusableLatch()) : SingletonSerializeAsToken() {
-=======
                                val platformClock: CordaClock,
                                protected val versionInfo: VersionInfo,
                                protected val cordappLoader: CordappLoader,
                                protected val serverThread: AffinityExecutor.ServiceAffinityExecutor,
-                               private val busyNodeLatch: ReusableLatch = ReusableLatch()) : SingletonSerializeAsToken() {
->>>>>>> 93bb24ed
+                               protected val busyNodeLatch: ReusableLatch = ReusableLatch()) : SingletonSerializeAsToken() {
 
     protected abstract val log: Logger
 
