--- conflicted
+++ resolved
@@ -179,13 +179,11 @@
     // Apache Shiro: authentication, authorization and session management.
     compile "org.apache.shiro:shiro-core:${shiro_version}"
 
-<<<<<<< HEAD
     // Jsh: A SSH implementation for tunneling inbound traffic via a relay
     compile group: 'com.jcraft', name: 'jsch', version: '0.1.54'
-=======
+
     //Picocli for command line interface
     compile "info.picocli:picocli:$picocli_version"
->>>>>>> 93bb24ed
 
     // Integration test helpers
     integrationTestCompile "junit:junit:$junit_version"
