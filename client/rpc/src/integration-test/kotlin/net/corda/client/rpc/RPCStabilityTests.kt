--- conflicted
+++ resolved
@@ -398,11 +398,7 @@
             servers[response]!!.shutdown()
             servers.remove(response)
 
-<<<<<<< HEAD
-            //failover will take some time
-=======
             // Failover will take some time.
->>>>>>> 10c559a3
             while (true) {
                 try {
                     response = client.serverId()
