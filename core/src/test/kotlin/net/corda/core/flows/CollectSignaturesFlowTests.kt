package net.corda.core.flows

import co.paralleluniverse.fibers.Suspendable
import com.natpryce.hamkrest.assertion.assertThat
import net.corda.core.contracts.Command
import net.corda.core.contracts.StateAndContract
import net.corda.core.contracts.requireThat
import net.corda.core.flows.mixins.WithContracts
import net.corda.core.identity.*
import net.corda.core.node.services.IdentityService
import net.corda.core.transactions.SignedTransaction
import net.corda.core.transactions.TransactionBuilder
import net.corda.testing.contracts.DummyContract
import net.corda.testing.core.*
import net.corda.testing.internal.matchers.flow.willReturn
import net.corda.testing.internal.matchers.flow.willThrow
import net.corda.testing.internal.rigorousMock
import net.corda.testing.node.MockServices
import net.corda.testing.node.internal.DUMMY_CONTRACTS_CORDAPP
import net.corda.testing.node.internal.InternalMockNetwork
import net.corda.testing.node.internal.TestStartedNode
import net.corda.testing.node.internal.enclosedCordapp
import org.hamcrest.CoreMatchers.`is`
import org.junit.AfterClass
import org.junit.Assert
import org.junit.Test
import java.security.PublicKey

class CollectSignaturesFlowTests : WithContracts {
    companion object {
        private val miniCorp = TestIdentity(CordaX500Name("MiniCorp", "London", "GB"))
        private val miniCorpServices = MockServices(listOf("net.corda.testing.contracts"), miniCorp, rigorousMock<IdentityService>())
        private val classMockNet = InternalMockNetwork(cordappsForAllNodes = listOf(DUMMY_CONTRACTS_CORDAPP, enclosedCordapp()))

        private const val MAGIC_NUMBER = 1337

        @JvmStatic
        @AfterClass
        fun tearDown() = classMockNet.stopNodes()
    }

    override val mockNet = classMockNet

    private val aliceNode = makeNode(ALICE_NAME)
    private val bobNode = makeNode(BOB_NAME)
    private val charlieNode = makeNode(CHARLIE_NAME)

    private val alice = aliceNode.info.singleIdentity()
    private val bob = bobNode.info.singleIdentity()
    private val charlie = charlieNode.info.singleIdentity()

    @Test
    fun `successfully collects three signatures`() {
        val bConfidentialIdentity = bobNode.createConfidentialIdentity(bob)
        aliceNode.verifyAndRegister(bConfidentialIdentity)

<<<<<<< HEAD
        assertThat(
            aliceNode.startTestFlow(alice, bConfidentialIdentity.party, charlie),
=======
        assert.that(
                aliceNode.startTestFlow(alice, bConfidentialIdentity.party, charlie),
>>>>>>> e5b194b0
                willReturn(requiredSignatures(3))
        )
    }

    @Test
    fun `successfully collects signatures when sessions are initiated with AnonymousParty`() {
        val aConfidentialIdentity1 = aliceNode.createConfidentialIdentity(alice).owningKey to alice
        val bConfidentialIdentity1 = bobNode.createConfidentialIdentity(bob).owningKey to bob
        val bConfidentialIdentity2 = bobNode.createConfidentialIdentity(bob).owningKey to bob
        val cConfidentialIdentity1 = charlieNode.createConfidentialIdentity(charlie).owningKey to charlie

        bobNode.registerInitiatedFlow(AnonymousSessionTestFlowResponder::class.java)
        charlieNode.registerInitiatedFlow(AnonymousSessionTestFlowResponder::class.java)

        val owners = listOf(aConfidentialIdentity1, bConfidentialIdentity1, bConfidentialIdentity2, cConfidentialIdentity1)

        val future = aliceNode.startFlow(AnonymousSessionTestFlow(owners)).resultFuture
        mockNet.runNetwork()
        val stx = future.get()
        val missingSigners = stx.getMissingSigners()
        Assert.assertThat(missingSigners, `is`(emptySet()))
    }

    @Test
    fun `successfully collects signatures when sessions are initiated with both AnonymousParty and WellKnownParty`() {
        val aConfidentialIdentity1 = aliceNode.createConfidentialIdentity(alice).owningKey to alice
        val bConfidentialIdentity1 = bobNode.createConfidentialIdentity(bob).owningKey to bob
        val bConfidentialIdentity2 = bobNode.createConfidentialIdentity(bob).owningKey to bob
        val cConfidentialIdentity1 = charlieNode.createConfidentialIdentity(charlie).owningKey to charlie
        val cConfidentialIdentity2 = charlieNode.createConfidentialIdentity(charlie).owningKey to charlie

        bobNode.registerInitiatedFlow(MixAndMatchAnonymousSessionTestFlowResponder::class.java)
        charlieNode.registerInitiatedFlow(MixAndMatchAnonymousSessionTestFlowResponder::class.java)

        val owners = listOf(
                aConfidentialIdentity1,
                bConfidentialIdentity1,
                bConfidentialIdentity2,
                cConfidentialIdentity1,
                cConfidentialIdentity2
        )

        val keysToLookup = listOf(bConfidentialIdentity1.first, bConfidentialIdentity2.first, cConfidentialIdentity1.first)
        val keysToKeepAnonymous = listOf(cConfidentialIdentity2.first)

        val future = aliceNode.startFlow(MixAndMatchAnonymousSessionTestFlow(owners, keysToLookup.toSet(), keysToKeepAnonymous.toSet())).resultFuture
        mockNet.runNetwork()
        val stx = future.get()
        val missingSigners = stx.getMissingSigners()
        Assert.assertThat(missingSigners, `is`(emptySet()))
    }

    @Test
    fun `no need to collect any signatures`() {
        val ptx = aliceNode.signDummyContract(alice.ref(1))

        assertThat(
                aliceNode.collectSignatures(ptx),
                willReturn(requiredSignatures(1))
        )
    }

    @Test
    fun `fails when not signed by initiator`() {
        val ptx = miniCorpServices.signDummyContract(alice.ref(1))

        assertThat(
                aliceNode.collectSignatures(ptx),
                willThrow(errorMessage("The Initiator of CollectSignaturesFlow must have signed the transaction.")))
    }

    @Test
    fun `passes with multiple initial signatures`() {
        val signedByA = aliceNode.signDummyContract(
                alice.ref(1),
                MAGIC_NUMBER,
                bob.ref(2),
                bob.ref(3))
        val signedByBoth = bobNode.addSignatureTo(signedByA)

        assertThat(
                aliceNode.collectSignatures(signedByBoth),
                willReturn(requiredSignatures(2))
        )
    }

    //region Operators
    private fun TestStartedNode.startTestFlow(vararg party: Party) =
            startFlowAndRunNetwork(
                    TestFlow.Initiator(DummyContract.MultiOwnerState(
                            MAGIC_NUMBER,
                            listOf(*party)),
                            mockNet.defaultNotaryIdentity))

    //region Test Flow
    // With this flow, the initiator starts the "CollectTransactionFlow". It is then the responders responsibility to
    // override "checkTransaction" and add whatever logic their require to verify the SignedTransaction they are
    // receiving off the wire.
    object TestFlow {
        @InitiatingFlow
        class Initiator(private val state: DummyContract.MultiOwnerState, private val notary: Party) : FlowLogic<SignedTransaction>() {
            @Suspendable
            override fun call(): SignedTransaction {
                val myInputKeys = state.participants.map { it.owningKey }
                val command = Command(DummyContract.Commands.Create(), myInputKeys)
                val builder = TransactionBuilder(notary).withItems(StateAndContract(state, DummyContract.PROGRAM_ID), command)
                val ptx = serviceHub.signInitialTransaction(builder)
                val sessions = excludeHostNode(serviceHub, groupAbstractPartyByWellKnownParty(serviceHub, state.owners)).map { initiateFlow(it.key) }
                val stx = subFlow(CollectSignaturesFlow(ptx, sessions, myInputKeys))
                return subFlow(FinalityFlow(stx, sessions))
            }
        }

        @InitiatedBy(TestFlow.Initiator::class)
        class Responder(private val otherSideSession: FlowSession) : FlowLogic<Unit>() {
            @Suspendable
            override fun call() {
                val signFlow = object : SignTransactionFlow(otherSideSession) {
                    @Suspendable
                    override fun checkTransaction(stx: SignedTransaction) = requireThat {
                        val tx = stx.tx
                        val ltx = tx.toLedgerTransaction(serviceHub)
                        "There should only be one output state" using (tx.outputs.size == 1)
                        "There should only be one output state" using (tx.inputs.isEmpty())
                        val magicNumberState = ltx.outputsOfType<DummyContract.MultiOwnerState>().single()
                        "Must be $MAGIC_NUMBER or greater" using (magicNumberState.magicNumber >= MAGIC_NUMBER)
                    }
                }

                val stxId = subFlow(signFlow).id
                subFlow(ReceiveFinalityFlow(otherSideSession, expectedTxId = stxId))
            }
        }
    }
    //region
}

@InitiatingFlow
class AnonymousSessionTestFlow(val keys: List<Pair<PublicKey, Party>>) : FlowLogic<SignedTransaction>() {
    @Suspendable
    override fun call(): SignedTransaction {

        for ((key, party) in keys) {
            if (party.name != ourIdentity.name) {
                //FIXME
//                (serviceHub.identityService as IdentityServiceInternal).registerConfidentialIdentityMapping(key = key, identity = party)
            }
        }
        val state = DummyContract.MultiOwnerState(owners = keys.map { AnonymousParty(it.first) })
        val create = net.corda.testing.contracts.DummyContract.Commands.Create()
        val txBuilder = TransactionBuilder(notary = serviceHub.networkMapCache.notaryIdentities.first())
                .addOutputState(state)
                .addCommand(create, keys.map { it.first })
        val ourKey = keys.single { it.second.name == ourIdentity.name }.first
        val signedByUsTx = serviceHub.signInitialTransaction(txBuilder, ourKey)
        val sessionsToCollectFrom = keys.filter { it.second.name != ourIdentity.name }.map { initiateFlow(AnonymousParty(it.first)) }
        return subFlow(CollectSignaturesFlow(signedByUsTx, sessionsToCollectFrom, myOptionalKeys = listOf(ourKey)))
    }
}

@InitiatedBy(AnonymousSessionTestFlow::class)
class AnonymousSessionTestFlowResponder(private val otherSideSession: FlowSession) : FlowLogic<Unit>() {
    @Suspendable
    override fun call() {
        val signFlow = object : SignTransactionFlow(otherSideSession) {
            @Suspendable
            override fun checkTransaction(stx: SignedTransaction) = requireThat {
            }
        }
        val stxId = subFlow(signFlow).id
    }
}

@InitiatingFlow
class MixAndMatchAnonymousSessionTestFlow(val allKeys: List<Pair<PublicKey, Party>>,
                                          val keysToLookUp: Set<PublicKey>,
                                          val keysToKeepAnonymous: Set<PublicKey>) : FlowLogic<SignedTransaction>() {
    @Suspendable
    override fun call(): SignedTransaction {

        for ((key, party) in allKeys) {
            if (party.name != ourIdentity.name) {
                //FIXME
//                serviceHub.identityService.registerConfidentialIdentityMapping(key = key, identity = party)
            }
        }
        val state = DummyContract.MultiOwnerState(owners = allKeys.map { AnonymousParty(it.first) })
        val create = net.corda.testing.contracts.DummyContract.Commands.Create()
        val txBuilder = TransactionBuilder(notary = serviceHub.networkMapCache.notaryIdentities.first())
                .addOutputState(state)
                .addCommand(create, allKeys.map { it.first })


        val ourKey = allKeys.single { it.second.name == ourIdentity.name }.first
        val signedByUsTx = serviceHub.signInitialTransaction(txBuilder, ourKey)

        val resolvedParties = keysToLookUp.map { serviceHub.identityService.wellKnownPartyFromAnonymous(AnonymousParty(it))!! }.toSet()
        val anonymousParties = keysToKeepAnonymous.map { AnonymousParty(it) }
        val sessionsToCollectFrom = (resolvedParties + anonymousParties).map { initiateFlow(it) }
        return subFlow(CollectSignaturesFlow(signedByUsTx, sessionsToCollectFrom, myOptionalKeys = listOf(ourKey)))
    }
}

@InitiatedBy(MixAndMatchAnonymousSessionTestFlow::class)
class MixAndMatchAnonymousSessionTestFlowResponder(private val otherSideSession: FlowSession) : FlowLogic<Unit>() {
    @Suspendable
    override fun call() {
        val signFlow = object : SignTransactionFlow(otherSideSession) {
            @Suspendable
            override fun checkTransaction(stx: SignedTransaction) = requireThat {
            }
        }
        val stxId = subFlow(signFlow).id
    }
}<|MERGE_RESOLUTION|>--- conflicted
+++ resolved
@@ -1,7 +1,7 @@
 package net.corda.core.flows
 
 import co.paralleluniverse.fibers.Suspendable
-import com.natpryce.hamkrest.assertion.assertThat
+import com.natpryce.hamkrest.assertion.assert
 import net.corda.core.contracts.Command
 import net.corda.core.contracts.StateAndContract
 import net.corda.core.contracts.requireThat
@@ -54,13 +54,8 @@
         val bConfidentialIdentity = bobNode.createConfidentialIdentity(bob)
         aliceNode.verifyAndRegister(bConfidentialIdentity)
 
-<<<<<<< HEAD
-        assertThat(
-            aliceNode.startTestFlow(alice, bConfidentialIdentity.party, charlie),
-=======
         assert.that(
                 aliceNode.startTestFlow(alice, bConfidentialIdentity.party, charlie),
->>>>>>> e5b194b0
                 willReturn(requiredSignatures(3))
         )
     }
@@ -117,7 +112,7 @@
     fun `no need to collect any signatures`() {
         val ptx = aliceNode.signDummyContract(alice.ref(1))
 
-        assertThat(
+        assert.that(
                 aliceNode.collectSignatures(ptx),
                 willReturn(requiredSignatures(1))
         )
@@ -127,7 +122,7 @@
     fun `fails when not signed by initiator`() {
         val ptx = miniCorpServices.signDummyContract(alice.ref(1))
 
-        assertThat(
+        assert.that(
                 aliceNode.collectSignatures(ptx),
                 willThrow(errorMessage("The Initiator of CollectSignaturesFlow must have signed the transaction.")))
     }
@@ -141,7 +136,7 @@
                 bob.ref(3))
         val signedByBoth = bobNode.addSignatureTo(signedByA)
 
-        assertThat(
+        assert.that(
                 aliceNode.collectSignatures(signedByBoth),
                 willReturn(requiredSignatures(2))
         )
