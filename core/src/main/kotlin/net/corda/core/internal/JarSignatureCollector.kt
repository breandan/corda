package net.corda.core.internal

import net.corda.core.identity.Party
import java.security.CodeSigner
import java.security.PublicKey
import java.security.cert.X509Certificate
import java.util.jar.JarEntry
import java.util.jar.JarInputStream

/**
 * Utility class which provides the ability to extract a list of signing parties from a [JarInputStream].
 */
object JarSignatureCollector {

    /**
     * @see <https://docs.oracle.com/javase/8/docs/technotes/guides/jar/jar.html#Signed_JAR_File>
     * also accepting *.EC as this can be created and accepted by jarsigner tool @see https://docs.oracle.com/javase/8/docs/technotes/tools/windows/jarsigner.html
     * and Java Security Manager. */
    private val unsignableEntryName = "META-INF/(?:.*[.](?:SF|DSA|RSA|EC)|SIG-.*)".toRegex()

    /**
     * Returns an ordered list of every [Party] which has signed every signable item in the given [JarInputStream].
     *
     * @param jar The open [JarInputStream] to collect signing parties from.
     * @throws InvalidJarSignersException If the signer sets for any two signable items are different from each other.
     */
<<<<<<< HEAD
    fun collectSigners(jar: JarInputStream): List<PublicKey> {
=======
    fun collectSigners(jar: JarInputStream): List<PublicKey> = getSigners(jar).toOrderedPublicKeys()

    fun collectSigningParties(jar: JarInputStream): List<Party> = getSigners(jar).toPartiesOrderedByName()

    private fun getSigners(jar: JarInputStream): Set<CodeSigner> {
>>>>>>> c15b693f
        val signerSets = jar.fileSignerSets
        if (signerSets.isEmpty()) return emptySet()

        val (firstFile, firstSignerSet) = signerSets.first()
        for ((otherFile, otherSignerSet) in signerSets.subList(1, signerSets.size)) {
            if (otherSignerSet != firstSignerSet) throw InvalidJarSignersException(
<<<<<<< HEAD
                """
                Mismatch between signers ${firstSignerSet.toOrderedPublicKeys()} for file $firstFile
                and signers ${otherSignerSet.toOrderedPublicKeys()} for file ${otherFile}.
                See https://docs.corda.net/design/data-model-upgrades/signature-constraints.html for details of the
                constraints applied to attachment signatures.
                """.trimIndent().replace('\n', ' '))
        }

        return firstSignerSet.toOrderedPublicKeys()
=======
                    """
                    Mismatch between signers ${firstSignerSet.toOrderedPublicKeys()} for file $firstFile
                    and signers ${otherSignerSet.toOrderedPublicKeys()} for file ${otherFile}.
                    See https://docs.corda.net/design/data-model-upgrades/signature-constraints.html for details of the
                    constraints applied to attachment signatures.
                    """.trimIndent().replace('\n', ' '))
        }
        return firstSignerSet
>>>>>>> c15b693f
    }

    private val JarInputStream.fileSignerSets: List<Pair<String, Set<CodeSigner>>> get() =
            entries.thatAreSignable.shreddedFrom(this).toFileSignerSet().toList()

    private val Sequence<JarEntry>.thatAreSignable: Sequence<JarEntry> get() =
            filterNot { entry -> entry.isDirectory || unsignableEntryName.matches(entry.name) }

    private fun Sequence<JarEntry>.shreddedFrom(jar: JarInputStream): Sequence<JarEntry> = map { entry ->
        val shredder = ByteArray(1024) // can't share or re-use this, as it's used to compute CRCs during shredding
        entry.apply {
            while (jar.read(shredder) != -1) { // Must read entry fully for codeSigners to be valid.
                // Do nothing.
            }
        }
    }

    private fun Sequence<JarEntry>.toFileSignerSet(): Sequence<Pair<String, Set<CodeSigner>>> =
            map { entry -> entry.name to (entry.codeSigners?.toSet() ?: emptySet()) }

    private fun Set<CodeSigner>.toOrderedPublicKeys(): List<PublicKey> = map {
        (it.signerCertPath.certificates[0] as X509Certificate).publicKey
    }.sortedBy { it.hash} // Sorted for determinism.

    private fun Set<CodeSigner>.toOrderedPublicKeys(): List<PublicKey> = map {
        (it.signerCertPath.certificates[0] as X509Certificate).publicKey
    }.sortedBy { it.hash} // Sorted for determinism.

    private val JarInputStream.entries get(): Sequence<JarEntry> = generateSequence(nextJarEntry) { nextJarEntry }
}

class InvalidJarSignersException(msg: String) : Exception(msg)<|MERGE_RESOLUTION|>--- conflicted
+++ resolved
@@ -24,32 +24,17 @@
      * @param jar The open [JarInputStream] to collect signing parties from.
      * @throws InvalidJarSignersException If the signer sets for any two signable items are different from each other.
      */
-<<<<<<< HEAD
-    fun collectSigners(jar: JarInputStream): List<PublicKey> {
-=======
     fun collectSigners(jar: JarInputStream): List<PublicKey> = getSigners(jar).toOrderedPublicKeys()
 
     fun collectSigningParties(jar: JarInputStream): List<Party> = getSigners(jar).toPartiesOrderedByName()
 
     private fun getSigners(jar: JarInputStream): Set<CodeSigner> {
->>>>>>> c15b693f
         val signerSets = jar.fileSignerSets
         if (signerSets.isEmpty()) return emptySet()
 
         val (firstFile, firstSignerSet) = signerSets.first()
         for ((otherFile, otherSignerSet) in signerSets.subList(1, signerSets.size)) {
             if (otherSignerSet != firstSignerSet) throw InvalidJarSignersException(
-<<<<<<< HEAD
-                """
-                Mismatch between signers ${firstSignerSet.toOrderedPublicKeys()} for file $firstFile
-                and signers ${otherSignerSet.toOrderedPublicKeys()} for file ${otherFile}.
-                See https://docs.corda.net/design/data-model-upgrades/signature-constraints.html for details of the
-                constraints applied to attachment signatures.
-                """.trimIndent().replace('\n', ' '))
-        }
-
-        return firstSignerSet.toOrderedPublicKeys()
-=======
                     """
                     Mismatch between signers ${firstSignerSet.toOrderedPublicKeys()} for file $firstFile
                     and signers ${otherSignerSet.toOrderedPublicKeys()} for file ${otherFile}.
@@ -58,7 +43,6 @@
                     """.trimIndent().replace('\n', ' '))
         }
         return firstSignerSet
->>>>>>> c15b693f
     }
 
     private val JarInputStream.fileSignerSets: List<Pair<String, Set<CodeSigner>>> get() =
