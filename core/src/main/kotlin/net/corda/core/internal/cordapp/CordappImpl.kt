--- conflicted
+++ resolved
@@ -30,16 +30,11 @@
         override val serializationWhitelists: List<SerializationWhitelist>,
         override val serializationCustomSerializers: List<SerializationCustomSerializer<*, *>>,
         override val customSchemas: Set<MappedSchema>,
-<<<<<<< HEAD
+        override val allFlows: List<Class<out FlowLogic<*>>>,
         override val jarPath: URL,
         override val info: Cordapp.Info = CordappImpl.Info.UNKNOWN,
-        override val name: String = jarPath.toPath().fileName.toString().removeSuffix(".jar")) : Cordapp {
-=======
-        override val allFlows: List<Class<out FlowLogic<*>>>,
-        override val jarPath: URL,
         override val jarHash: SecureHash.SHA256) : Cordapp {
     override val name: String = jarPath.toPath().fileName.toString().removeSuffix(".jar")
->>>>>>> 9efb1ecf
 
     /**
      * An exhaustive list of all classes relevant to the node within this CorDapp
