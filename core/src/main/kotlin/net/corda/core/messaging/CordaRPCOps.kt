package net.corda.core.messaging

import net.corda.core.CordaInternal
import net.corda.core.concurrent.CordaFuture
import net.corda.core.context.InvocationContext
import net.corda.core.contracts.ContractState
import net.corda.core.crypto.SecureHash
import net.corda.core.flows.FlowInitiator
import net.corda.core.flows.FlowLogic
import net.corda.core.flows.StateMachineRunId
import net.corda.core.identity.AbstractParty
import net.corda.core.identity.CordaX500Name
import net.corda.core.identity.Party
import net.corda.core.node.NetworkParameters
import net.corda.core.node.NodeInfo
import net.corda.core.node.services.AttachmentId
import net.corda.core.node.services.NetworkMapCache
import net.corda.core.node.services.Vault
import net.corda.core.node.services.VaultQueryException
import net.corda.core.node.services.vault.*
import net.corda.core.serialization.CordaSerializable
import net.corda.core.transactions.SignedTransaction
import net.corda.core.utilities.Try
import rx.Observable
import rx.subjects.PublishSubject
import java.io.IOException
import java.io.InputStream
import java.security.PublicKey
import java.time.Instant

/**
 * Represents information about a flow (the name "state machine" is legacy, Kotlin users can use the [FlowInfo] type
 * alias). You can access progress tracking, information about why the flow was started and so on.
 */
@CordaSerializable
data class StateMachineInfo @JvmOverloads constructor(
        /** A universally unique ID ([java.util.UUID]) representing this particular instance of the named flow. */
        val id: StateMachineRunId,
        /** The JVM class name of the flow code. */
        val flowLogicClassName: String,
        /**
         * An object representing information about the initiator of the flow. Note that this field is
         * superseded by the [invocationContext] property, which has more detail.
         */
<<<<<<< HEAD
        @Deprecated("There is more info available using 'invocationContext'") val initiator: FlowInitiator,
=======
        @Deprecated("There is more info available using 'invocationContext'")
        val initiator: FlowInitiator,
>>>>>>> 90a7dd2b
        /** A [DataFeed] of the current progress step as a human readable string, and updates to that string. */
        val progressTrackerStepAndUpdates: DataFeed<String, String>?,
        /** An [InvocationContext] describing why and by whom the flow was started. */
        val invocationContext: InvocationContext = initiator.invocationContext
) {
    @Suppress("DEPRECATION")
    fun copy(id: StateMachineRunId = this.id,
             flowLogicClassName: String = this.flowLogicClassName,
             initiator: FlowInitiator = this.initiator,
             progressTrackerStepAndUpdates: DataFeed<String, String>? = this.progressTrackerStepAndUpdates): StateMachineInfo {
        return copy(id = id, flowLogicClassName = flowLogicClassName, initiator = initiator, progressTrackerStepAndUpdates = progressTrackerStepAndUpdates, invocationContext = invocationContext)
    }

    override fun toString(): String = "${javaClass.simpleName}($id, $flowLogicClassName)"
}

/** An alias for [StateMachineInfo] which uses more modern terminology. */
typealias FlowInfo = StateMachineInfo

@CordaSerializable
sealed class StateMachineUpdate {
    abstract val id: StateMachineRunId

    data class Added(val stateMachineInfo: StateMachineInfo) : StateMachineUpdate() {
        override val id: StateMachineRunId get() = stateMachineInfo.id
    }

    data class Removed(override val id: StateMachineRunId, val result: Try<*>) : StateMachineUpdate()
}

// DOCSTART 1
/**
 * Data class containing information about the scheduled network parameters update. The info is emitted every time node
 * receives network map with [ParametersUpdate] which wasn't seen before. For more information see: [CordaRPCOps.networkParametersFeed]
 * and [CordaRPCOps.acceptNewNetworkParameters].
 * @property hash new [NetworkParameters] hash
 * @property parameters new [NetworkParameters] data structure
 * @property description description of the update
 * @property updateDeadline deadline for accepting this update using [CordaRPCOps.acceptNewNetworkParameters]
 */
@CordaSerializable
data class ParametersUpdateInfo(
        val hash: SecureHash,
        val parameters: NetworkParameters,
        val description: String,
        val updateDeadline: Instant
)
// DOCEND 1

@CordaSerializable
data class StateMachineTransactionMapping(val stateMachineRunId: StateMachineRunId, val transactionId: SecureHash)

/** RPC operations that the node exposes to clients. */
interface CordaRPCOps : RPCOps {
    /**
     * Returns the RPC protocol version, which is the same the node's Platform Version. Exists since version 1 so guaranteed
     * to be present.
     */
    override val protocolVersion: Int get() = nodeInfo().platformVersion

    /** Returns a list of currently in-progress state machine infos. */
    fun stateMachinesSnapshot(): List<StateMachineInfo>

    /**
     * Returns a data feed of currently in-progress state machine infos and an observable of
     * future state machine adds/removes.
     */
    @RPCReturnsObservables
    fun stateMachinesFeed(): DataFeed<List<StateMachineInfo>, StateMachineUpdate>

    /**
     * Returns a snapshot of vault states for a given query criteria (and optional order and paging specification)
     *
     * Generic vault query function which takes a [QueryCriteria] object to define filters,
     * optional [PageSpecification] and optional [Sort] modification criteria (default unsorted),
     * and returns a [Vault.Page] object containing the following:
     *  1. states as a List of <StateAndRef> (page number and size defined by [PageSpecification])
     *  2. states metadata as a List of [Vault.StateMetadata] held in the Vault States table.
     *  3. total number of results available if [PageSpecification] supplied (otherwise returns -1)
     *  4. status types used in this query: UNCONSUMED, CONSUMED, ALL
     *  5. other results (aggregate functions with/without using value groups)
     *
     * @throws VaultQueryException if the query cannot be executed for any reason
     *        (missing criteria or parsing error, paging errors, unsupported query, underlying database error)
     *
     * Notes
     *   If no [PageSpecification] is provided, a maximum of [DEFAULT_PAGE_SIZE] results will be returned.
     *   API users must specify a [PageSpecification] if they are expecting more than [DEFAULT_PAGE_SIZE] results,
     *   otherwise a [VaultQueryException] will be thrown alerting to this condition.
     *   It is the responsibility of the API user to request further pages and/or specify a more suitable [PageSpecification].
     */
    // DOCSTART VaultQueryByAPI
    @RPCReturnsObservables
    fun <T : ContractState> vaultQueryBy(criteria: QueryCriteria,
                                         paging: PageSpecification,
                                         sorting: Sort,
                                         contractStateType: Class<out T>): Vault.Page<T>
    // DOCEND VaultQueryByAPI

    // Note: cannot apply @JvmOverloads to interfaces nor interface implementations
    // Java Helpers

    // DOCSTART VaultQueryAPIHelpers
    fun <T : ContractState> vaultQuery(contractStateType: Class<out T>): Vault.Page<T>

    fun <T : ContractState> vaultQueryByCriteria(criteria: QueryCriteria, contractStateType: Class<out T>): Vault.Page<T>

    fun <T : ContractState> vaultQueryByWithPagingSpec(contractStateType: Class<out T>, criteria: QueryCriteria, paging: PageSpecification): Vault.Page<T>

    fun <T : ContractState> vaultQueryByWithSorting(contractStateType: Class<out T>, criteria: QueryCriteria, sorting: Sort): Vault.Page<T>
    // DOCEND VaultQueryAPIHelpers

    /**
     * Returns a snapshot (as per queryBy) and an observable of future updates to the vault for the given query criteria.
     *
     * Generic vault query function which takes a [QueryCriteria] object to define filters,
     * optional [PageSpecification] and optional [Sort] modification criteria (default unsorted),
     * and returns a [DataFeed] object containing
     * 1) a snapshot as a [Vault.Page] (described previously in [CordaRPCOps.vaultQueryBy])
     * 2) an [Observable] of [Vault.Update]
     *
     * Notes: the snapshot part of the query adheres to the same behaviour as the [CordaRPCOps.vaultQueryBy] function.
     *        the [QueryCriteria] applies to both snapshot and deltas (streaming updates).
     */
    // DOCSTART VaultTrackByAPI
    @RPCReturnsObservables
    fun <T : ContractState> vaultTrackBy(criteria: QueryCriteria,
                                         paging: PageSpecification,
                                         sorting: Sort,
                                         contractStateType: Class<out T>): DataFeed<Vault.Page<T>, Vault.Update<T>>
    // DOCEND VaultTrackByAPI

    // Note: cannot apply @JvmOverloads to interfaces nor interface implementations
    // Java Helpers

    // DOCSTART VaultTrackAPIHelpers
    fun <T : ContractState> vaultTrack(contractStateType: Class<out T>): DataFeed<Vault.Page<T>, Vault.Update<T>>

    fun <T : ContractState> vaultTrackByCriteria(contractStateType: Class<out T>, criteria: QueryCriteria): DataFeed<Vault.Page<T>, Vault.Update<T>>

    fun <T : ContractState> vaultTrackByWithPagingSpec(contractStateType: Class<out T>, criteria: QueryCriteria, paging: PageSpecification): DataFeed<Vault.Page<T>, Vault.Update<T>>

    fun <T : ContractState> vaultTrackByWithSorting(contractStateType: Class<out T>, criteria: QueryCriteria, sorting: Sort): DataFeed<Vault.Page<T>, Vault.Update<T>>
    // DOCEND VaultTrackAPIHelpers

    /**
     * @suppress Returns a list of all recorded transactions.
     *
     * TODO This method should be removed once SGX work is finalised and the design of the corresponding API using [FilteredTransaction] can be started
     */
    @Deprecated("This method is intended only for internal use and will be removed from the public API soon.")
    fun internalVerifiedTransactionsSnapshot(): List<SignedTransaction>

    /**
     * @suppress Returns the full transaction for the provided ID
     *
     * TODO This method should be removed once SGX work is finalised and the design of the corresponding API using [FilteredTransaction] can be started
     */
    @CordaInternal
    @Deprecated("This method is intended only for internal use and will be removed from the public API soon.")
    fun internalFindVerifiedTransaction(txnId: SecureHash): SignedTransaction?

    /**
     * @suppress Returns a data feed of all recorded transactions and an observable of future recorded ones.
     *
     * TODO This method should be removed once SGX work is finalised and the design of the corresponding API using [FilteredTransaction] can be started
     */
    @Deprecated("This method is intended only for internal use and will be removed from the public API soon.")
    @RPCReturnsObservables
    fun internalVerifiedTransactionsFeed(): DataFeed<List<SignedTransaction>, SignedTransaction>

    /** Returns a snapshot list of existing state machine id - recorded transaction hash mappings. */
    fun stateMachineRecordedTransactionMappingSnapshot(): List<StateMachineTransactionMapping>

    /**
     * Returns a snapshot list of existing state machine id - recorded transaction hash mappings, and a stream of future
     * such mappings as well.
     */
    @RPCReturnsObservables
    fun stateMachineRecordedTransactionMappingFeed(): DataFeed<List<StateMachineTransactionMapping>, StateMachineTransactionMapping>

    /** Returns all parties currently visible on the network with their advertised services. */
    fun networkMapSnapshot(): List<NodeInfo>

    /**
     * Returns all parties currently visible on the network with their advertised services and an observable of
     * future updates to the network.
     */
    @RPCReturnsObservables
    fun networkMapFeed(): DataFeed<List<NodeInfo>, NetworkMapCache.MapChange>

    /** Returns the network parameters the node is operating under. */
    val networkParameters: NetworkParameters

    /**
     * Returns [DataFeed] object containing information on currently scheduled parameters update (null if none are currently scheduled)
     * and observable with future update events. Any update that occurs before the deadline automatically cancels the current one.
     * Only the latest update can be accepted.
     * Note: This operation may be restricted only to node administrators.
     */
    // TODO This operation should be restricted to just node admins.
    @RPCReturnsObservables
    fun networkParametersFeed(): DataFeed<ParametersUpdateInfo?, ParametersUpdateInfo>

    /**
     * Accept network parameters with given hash, hash is obtained through [networkParametersFeed] method.
     * Information is sent back to the zone operator that the node accepted the parameters update - this process cannot be
     * undone.
     * Only parameters that are scheduled for update can be accepted, if different hash is provided this method will fail.
     * Note: This operation may be restricted only to node administrators.
     * @param parametersHash hash of network parameters to accept
     * @throws IllegalArgumentException if network map advertises update with different parameters hash then the one accepted by node's operator.
     * @throws IOException if failed to send the approval to network map
     */
    // TODO This operation should be restricted to just node admins.
    fun acceptNewNetworkParameters(parametersHash: SecureHash)

    /**
     * Start the given flow with the given arguments. [logicType] must be annotated
     * with [net.corda.core.flows.StartableByRPC].
     */
    @RPCReturnsObservables
    fun <T> startFlowDynamic(logicType: Class<out FlowLogic<T>>, vararg args: Any?): FlowHandle<T>

    /**
     * Start the given flow with the given arguments, returning an [Observable] with a single observation of the
     * result of running the flow. [logicType] must be annotated with [net.corda.core.flows.StartableByRPC].
     */
    @RPCReturnsObservables
    fun <T> startTrackedFlowDynamic(logicType: Class<out FlowLogic<T>>, vararg args: Any?): FlowProgressHandle<T>

    /**
     * Attempts to kill a flow. This is not a clean termination and should be reserved for exceptional cases such as stuck fibers.
     *
     * @return whether the flow existed and was killed.
     */
    fun killFlow(id: StateMachineRunId): Boolean

    /** Returns Node's NodeInfo, assuming this will not change while the node is running. */
    fun nodeInfo(): NodeInfo

    /**
     * Returns network's notary identities, assuming this will not change while the node is running.
     *
     * Note that the identities are sorted based on legal name, and the ordering might change once new notaries are introduced.
     */
    fun notaryIdentities(): List<Party>

    /** Add note(s) to an existing Vault transaction. */
    fun addVaultTransactionNote(txnId: SecureHash, txnNote: String)

    /** Retrieve existing note(s) for a given Vault transaction. */
    fun getVaultTransactionNotes(txnId: SecureHash): Iterable<String>

    /** Checks whether an attachment with the given hash is stored on the node. */
    fun attachmentExists(id: SecureHash): Boolean

    /** Download an attachment JAR by ID. */
    fun openAttachment(id: SecureHash): InputStream

    /** Uploads a jar to the node, returns it's hash. */
    @Throws(java.nio.file.FileAlreadyExistsException::class)
    fun uploadAttachment(jar: InputStream): SecureHash

    /** Uploads a jar including metadata to the node, returns it's hash. */
    @Throws(java.nio.file.FileAlreadyExistsException::class)
    fun uploadAttachmentWithMetadata(jar: InputStream, uploader: String, filename: String): SecureHash

    /** Queries attachments metadata */
    fun queryAttachments(query: AttachmentQueryCriteria, sorting: AttachmentSort?): List<AttachmentId>

    /** Returns the node's current time. */
    fun currentNodeTime(): Instant

    /**
     * Returns a [CordaFuture] which completes when the node has registered wih the network map service. It can also
     * complete with an exception if it is unable to.
     */
    @RPCReturnsObservables
    fun waitUntilNetworkReady(): CordaFuture<Void?>

    // TODO These need rethinking. Instead of these direct calls we should have a way of replicating a subset of
    // the node's state locally and query that directly.
    /**
     * Returns the well known identity from an abstract party. This is intended to resolve the well known identity
     * from a confidential identity, however it transparently handles returning the well known identity back if
     * a well known identity is passed in.
     *
     * @param party identity to determine well known identity for.
     * @return well known identity, if found.
     */
    fun wellKnownPartyFromAnonymous(party: AbstractParty): Party?

    /** Returns the [Party] corresponding to the given key, if found. */
    fun partyFromKey(key: PublicKey): Party?

    /** Returns the [Party] with the X.500 principal as it's [Party.name]. */
    fun wellKnownPartyFromX500Name(x500Name: CordaX500Name): Party?

    /**
     * Get a notary identity by name.
     *
     * @return the notary identity, or null if there is no notary by that name. Note that this will return null if there
     * is a peer with that name but they are not a recognised notary service.
     */
    fun notaryPartyFromX500Name(x500Name: CordaX500Name): Party?

    /**
     * Returns a list of candidate matches for a given string, with optional fuzzy(ish) matching. Fuzzy matching may
     * get smarter with time e.g. to correct spelling errors, so you should not hard-code indexes into the results
     * but rather show them via a user interface and let the user pick the one they wanted.
     *
     * @param query The string to check against the X.500 name components
     * @param exactMatch If true, a case sensitive match is done against each component of each X.500 name.
     */
    fun partiesFromName(query: String, exactMatch: Boolean): Set<Party>

    /** Enumerates the class names of the flows that this node knows about. */
    fun registeredFlows(): List<String>

    /**
     * Returns a node's info from the network map cache, where known.
     * Notice that when there are more than one node for a given name (in case of distributed services) first service node
     * found will be returned.
     *
     * @return the node info if available.
     */
    fun nodeInfoFromParty(party: AbstractParty): NodeInfo?

    /**
     * Clear all network map data from local node cache. Notice that after invoking this method your node will lose
     * network map data and effectively won't be able to start any flow with the peers until network map is downloaded
     * again on next poll - from `additional-node-infos` directory or from network map server. It depends on the
     * polling interval when it happens. You can also use [refreshNetworkMapCache] to force next fetch from network map server
     * (not from directory - it will happen automatically).
     * If you run local test deployment and want clear view of the network, you may want to clear also `additional-node-infos`
     * directory, because cache can be repopulated from there.
     */
    fun clearNetworkMapCache()

    /**
     * Poll network map server if available for the network map. Notice that you need to have `compatibilityZone`
     * or `networkServices` configured. This is normally done automatically on the regular time interval, but you may wish to
     * have the fresh view of network earlier.
     */
    fun refreshNetworkMapCache()

    /** Sets the value of the node's flows draining mode.
     * If this mode is [enabled], the node will reject new flows through RPC, ignore scheduled flows, and do not process
     * initial session messages, meaning that P2P counterparties will not be able to initiate new flows involving the node.
     *
     * @param enabled whether the flows draining mode will be enabled.
     * */
    fun setFlowsDrainingModeEnabled(enabled: Boolean)

    /**
     * Returns whether the flows draining mode is enabled.
     *
     * @see setFlowsDrainingModeEnabled
     */
    fun isFlowsDrainingModeEnabled(): Boolean

    /**
     * Shuts the node down. Returns immediately.
     * This does not wait for flows to be completed.
     */
    fun shutdown()
}

/**
 * Returns a [DataFeed] that keeps track on the count of pending flows.
 */
fun CordaRPCOps.pendingFlowsCount(): DataFeed<Int, Pair<Int, Int>> {

    val stateMachineState = stateMachinesFeed()
    var pendingFlowsCount = stateMachineState.snapshot.size
    var completedFlowsCount = 0
    val updates = PublishSubject.create<Pair<Int, Int>>()
    stateMachineState
            .updates
            .doOnNext { update ->
                when (update) {
                    is StateMachineUpdate.Added -> {
                        pendingFlowsCount++
                        updates.onNext(completedFlowsCount to pendingFlowsCount)
                    }
                    is StateMachineUpdate.Removed -> {
                        completedFlowsCount++
                        updates.onNext(completedFlowsCount to pendingFlowsCount)
                        if (completedFlowsCount == pendingFlowsCount) {
                            updates.onCompleted()
                        }
                    }
                }
            }.subscribe()
    if (pendingFlowsCount == 0) {
        updates.onCompleted()
    }
    return DataFeed(pendingFlowsCount, updates)
}

inline fun <reified T : ContractState> CordaRPCOps.vaultQueryBy(criteria: QueryCriteria = QueryCriteria.VaultQueryCriteria(),
                                                                paging: PageSpecification = PageSpecification(),
                                                                sorting: Sort = Sort(emptySet())): Vault.Page<T> {
    return vaultQueryBy(criteria, paging, sorting, T::class.java)
}

inline fun <reified T : ContractState> CordaRPCOps.vaultTrackBy(criteria: QueryCriteria = QueryCriteria.VaultQueryCriteria(),
                                                                paging: PageSpecification = PageSpecification(),
                                                                sorting: Sort = Sort(emptySet())): DataFeed<Vault.Page<T>, Vault.Update<T>> {
    return vaultTrackBy(criteria, paging, sorting, T::class.java)
}

// Note that the passed in constructor function is only used for unification of other type parameters and reification of
// the Class instance of the flow. This could be changed to use the constructor function directly.

inline fun <T, reified R : FlowLogic<T>> CordaRPCOps.startFlow(
        @Suppress("UNUSED_PARAMETER")
        flowConstructor: () -> R
): FlowHandle<T> = startFlowDynamic(R::class.java)

inline fun <T, A, reified R : FlowLogic<T>> CordaRPCOps.startFlow(
        @Suppress("UNUSED_PARAMETER")
        flowConstructor: (A) -> R,
        arg0: A
): FlowHandle<T> = startFlowDynamic(R::class.java, arg0)

/**
 * Extension function for type safe invocation of flows from Kotlin, for example:
 *
 * val rpc: CordaRPCOps = (..)
 * rpc.startFlow(::ResolveTransactionsFlow, setOf<SecureHash>(), aliceIdentity)
 */
inline fun <T, A, B, reified R : FlowLogic<T>> CordaRPCOps.startFlow(
        @Suppress("UNUSED_PARAMETER")
        flowConstructor: (A, B) -> R,
        arg0: A,
        arg1: B
): FlowHandle<T> = startFlowDynamic(R::class.java, arg0, arg1)

inline fun <T, A, B, C, reified R : FlowLogic<T>> CordaRPCOps.startFlow(
        @Suppress("UNUSED_PARAMETER")
        flowConstructor: (A, B, C) -> R,
        arg0: A,
        arg1: B,
        arg2: C
): FlowHandle<T> = startFlowDynamic(R::class.java, arg0, arg1, arg2)

inline fun <T, A, B, C, D, reified R : FlowLogic<T>> CordaRPCOps.startFlow(
        @Suppress("UNUSED_PARAMETER")
        flowConstructor: (A, B, C, D) -> R,
        arg0: A,
        arg1: B,
        arg2: C,
        arg3: D
): FlowHandle<T> = startFlowDynamic(R::class.java, arg0, arg1, arg2, arg3)

inline fun <T, A, B, C, D, E, reified R : FlowLogic<T>> CordaRPCOps.startFlow(
        @Suppress("UNUSED_PARAMETER")
        flowConstructor: (A, B, C, D, E) -> R,
        arg0: A,
        arg1: B,
        arg2: C,
        arg3: D,
        arg4: E
): FlowHandle<T> = startFlowDynamic(R::class.java, arg0, arg1, arg2, arg3, arg4)

inline fun <T, A, B, C, D, E, F, reified R : FlowLogic<T>> CordaRPCOps.startFlow(
        @Suppress("UNUSED_PARAMETER")
        flowConstructor: (A, B, C, D, E, F) -> R,
        arg0: A,
        arg1: B,
        arg2: C,
        arg3: D,
        arg4: E,
        arg5: F
): FlowHandle<T> = startFlowDynamic(R::class.java, arg0, arg1, arg2, arg3, arg4, arg5)

/**
 * Extension function for type safe invocation of flows from Kotlin, with progress tracking enabled.
 */
@Suppress("unused")
inline fun <T, reified R : FlowLogic<T>> CordaRPCOps.startTrackedFlow(
        @Suppress("unused_parameter")
        flowConstructor: () -> R
): FlowProgressHandle<T> = startTrackedFlowDynamic(R::class.java)

@Suppress("unused")
inline fun <T, A, reified R : FlowLogic<T>> CordaRPCOps.startTrackedFlow(
        @Suppress("unused_parameter")
        flowConstructor: (A) -> R,
        arg0: A
): FlowProgressHandle<T> = startTrackedFlowDynamic(R::class.java, arg0)

@Suppress("unused")
inline fun <T, A, B, reified R : FlowLogic<T>> CordaRPCOps.startTrackedFlow(
        @Suppress("unused_parameter")
        flowConstructor: (A, B) -> R,
        arg0: A,
        arg1: B
): FlowProgressHandle<T> = startTrackedFlowDynamic(R::class.java, arg0, arg1)

@Suppress("unused")
inline fun <T, A, B, C, reified R : FlowLogic<T>> CordaRPCOps.startTrackedFlow(
        @Suppress("unused_parameter")
        flowConstructor: (A, B, C) -> R,
        arg0: A,
        arg1: B,
        arg2: C
): FlowProgressHandle<T> = startTrackedFlowDynamic(R::class.java, arg0, arg1, arg2)

@Suppress("unused")
inline fun <T, A, B, C, D, reified R : FlowLogic<T>> CordaRPCOps.startTrackedFlow(
        @Suppress("unused_parameter")
        flowConstructor: (A, B, C, D) -> R,
        arg0: A,
        arg1: B,
        arg2: C,
        arg3: D
): FlowProgressHandle<T> = startTrackedFlowDynamic(R::class.java, arg0, arg1, arg2, arg3)

@Suppress("unused")
inline fun <T, A, B, C, D, E, reified R : FlowLogic<T>> CordaRPCOps.startTrackedFlow(
        @Suppress("unused_parameter")
        flowConstructor: (A, B, C, D, E) -> R,
        arg0: A,
        arg1: B,
        arg2: C,
        arg3: D,
        arg4: E
): FlowProgressHandle<T> = startTrackedFlowDynamic(R::class.java, arg0, arg1, arg2, arg3, arg4)

@Suppress("unused")
inline fun <T, A, B, C, D, E, F, reified R : FlowLogic<T>> CordaRPCOps.startTrackedFlow(
        @Suppress("unused_parameter")
        flowConstructor: (A, B, C, D, E, F) -> R,
        arg0: A,
        arg1: B,
        arg2: C,
        arg3: D,
        arg4: E,
        arg5: F
): FlowProgressHandle<T> = startTrackedFlowDynamic(R::class.java, arg0, arg1, arg2, arg3, arg4, arg5)

/**
 * The Data feed contains a snapshot of the requested data and an [Observable] of future updates.
 */
@CordaSerializable
data class DataFeed<out A, B>(val snapshot: A, val updates: Observable<B>)<|MERGE_RESOLUTION|>--- conflicted
+++ resolved
@@ -42,12 +42,8 @@
          * An object representing information about the initiator of the flow. Note that this field is
          * superseded by the [invocationContext] property, which has more detail.
          */
-<<<<<<< HEAD
-        @Deprecated("There is more info available using 'invocationContext'") val initiator: FlowInitiator,
-=======
         @Deprecated("There is more info available using 'invocationContext'")
         val initiator: FlowInitiator,
->>>>>>> 90a7dd2b
         /** A [DataFeed] of the current progress step as a human readable string, and updates to that string. */
         val progressTrackerStepAndUpdates: DataFeed<String, String>?,
         /** An [InvocationContext] describing why and by whom the flow was started. */
