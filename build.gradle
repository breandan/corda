buildscript {
    // For sharing constants between builds
    Properties constants = new Properties()
    file("$projectDir/constants.properties").withInputStream { constants.load(it) }

    // Our version: bump this on release.
    ext.corda_release_version = constants.getProperty("cordaVersion")
    ext.corda_release_distribution = "com.r3.corda"

    //OS version for shared dependencies
    ext.os_corda_release_version = "5.0-SNAPSHOT"

    // Increment this on any release that changes public APIs anywhere in the Corda platform
    ext.corda_platform_version = constants.getProperty("platformVersion")
    ext.gradle_plugins_version = constants.getProperty("gradlePluginsVersion")

    // Dependency versions. Can run 'gradle dependencyUpdates' to find new versions of things.
    //
    // TODO: Sort this alphabetically.
    ext.kotlin_version = constants.getProperty("kotlinVersion")

    ext.quasar_group = 'co.paralleluniverse'
    ext.quasar_version = constants.getProperty("quasarVersion")
    ext.quasar_exclusions = [
                'co.paralleluniverse**',
                'groovy**',
                'com.esotericsoftware.**',
                'jdk**',
                'junit**',
                'kotlin**',
                'net.rubygrapefruit.**',
                'org.gradle.**',
                'org.apache.**',
                'org.jacoco.**',
                'org.junit**',
                'org.slf4j**',
                'worker.org.gradle.**',
                'com.nhaarman.mockito_kotlin**',
                'org.assertj**',
                'org.hamcrest**',
                'org.mockito**',
                'org.opentest4j**'
        ]

    // gradle-capsule-plugin:1.0.2 contains capsule:1.0.1 by default.
    // We must configure it manually to use the latest capsule version.
    ext.capsule_version = '1.0.3'

    ext.asm_version = '7.1'
    ext.artemis_version = '2.6.2'
    // TODO Upgrade Jackson only when corda is using kotlin 1.3.10
    ext.jackson_version = '2.9.7'
    ext.jetty_version = '9.4.19.v20190610'
    ext.jersey_version = '2.25'
    ext.servlet_version = '4.0.1'
    ext.assertj_version = '3.12.2'
    ext.slf4j_version = '1.7.26'
    ext.log4j_version = '2.11.2'
    ext.bouncycastle_version = constants.getProperty("bouncycastleVersion")
    ext.guava_version = constants.getProperty("guavaVersion")
    ext.caffeine_version = constants.getProperty("caffeineVersion")
    ext.disruptor_version = constants.getProperty("disruptorVersion")
    ext.metrics_version = constants.getProperty("metricsVersion")
    ext.metrics_new_relic_version = constants.getProperty("metricsNewRelicVersion")
    ext.okhttp_version = '3.14.2'
    ext.netty_version = '4.1.29.Final'
    ext.tcnative_version = '2.0.14.Final'
    ext.typesafe_config_version = constants.getProperty("typesafeConfigVersion")
    ext.fileupload_version = '1.4'
    // Legacy JUnit 4 version
    ext.junit_version = '4.12'
    // Need this version to access classpath scanning error handling fix -
    // see https://github.com/junit-team/junit5/commit/389de48c2a18c5a93a7203ef424aa47a8a835a74
    // Upgrade to 5.5.x when GA release is available.
    ext.junit_vintage_version = '5.5.0-RC1'
    ext.junit_jupiter_version = '5.5.0-RC1'
    ext.junit_platform_version = '1.5.0-RC1'
    ext.mockito_version = '2.28.2'
    ext.mockito_kotlin_version = '1.6.0'
    ext.hamkrest_version = '1.7.0.0'
    ext.jopt_simple_version = '5.0.2'
    ext.jansi_version = '1.18'
    ext.hibernate_version = '5.4.3.Final'
    ext.h2_version = '1.4.199' // Update docs if renamed or removed.
    ext.postgresql_version = '42.2.5'
    ext.rxjava_version = '1.3.8'
    ext.dokka_version = '0.9.17'
    ext.eddsa_version = '0.3.0' // Performance tuned version for enterprise.
    ext.dependency_checker_version = '4.0.2'
    ext.commons_collections_version = '4.3'
    ext.beanutils_version = '1.9.3'
    ext.crash_version = '810d2b774b85d4938be01b9b65e29e4fddbc450b'
    ext.jsr305_version = constants.getProperty("jsr305Version")
    ext.spring_jdbc_version ='5.0.0.RELEASE'
    ext.shiro_version = '1.4.1'
    ext.artifactory_plugin_version = constants.getProperty('artifactoryPluginVersion')
    ext.hikari_version = '3.3.1'
    ext.liquibase_version = '3.6.3'
    ext.artifactory_contextUrl = 'https://ci-artifactory.corda.r3cev.com/artifactory'
    ext.snake_yaml_version = constants.getProperty('snakeYamlVersion')
    ext.docker_compose_rule_version = '0.35.0'
    ext.selenium_version = '3.141.59'
    ext.ghostdriver_version = '2.1.0'
    ext.eaagentloader_version = '1.0.3'
    ext.curator_version = '4.2.0'
    ext.proguard_version = constants.getProperty('proguardVersion')
    ext.jsch_version = '0.1.55'
    ext.protonj_version = '0.33.0' // Overide Artemis version
    ext.snappy_version = '0.4'
    ext.class_graph_version = '4.8.41'
    ext.jcabi_manifests_version = '1.1'
    ext.picocli_version = '3.9.6'
    ext.commons_lang_version = '3.9'
    ext.commons_io_version = '2.6'
    ext.controlsfx_version = '8.40.15'
    ext.fontawesomefx_commons_version = '8.15'
    ext.fontawesomefx_fontawesome_version = '4.7.0-5'
    ext.mssql_version = '6.4.0.jre8'

    // Name of the IntelliJ SDK created for the deterministic Java rt.jar.
    // ext.deterministic_idea_sdk = '1.8 (Deterministic)'

    // Update 121 is required for ObjectInputFilter.
    // Updates [131, 161] also have zip compression bugs on MacOS (High Sierra).
    // when the java version in NodeStartup.hasMinimumJavaVersion() changes, so must this check
    ext.java8_minUpdateVersion = constants.getProperty('java8MinUpdateVersion')

    repositories {
        mavenCentral()
        jcenter()
        maven {
            url 'https://kotlin.bintray.com/kotlinx'
        }
        maven {
            url "$artifactory_contextUrl/corda-releases"
        }
        mavenLocal()
    }
    dependencies {
        classpath "org.jetbrains.kotlin:kotlin-gradle-plugin:$kotlin_version"
        classpath "org.jetbrains.kotlin:kotlin-allopen:$kotlin_version"
        classpath 'com.jfrog.bintray.gradle:gradle-bintray-plugin:1.4'
        classpath "net.corda.plugins:publish-utils:$gradle_plugins_version"
        classpath "net.corda.plugins:quasar-utils:$gradle_plugins_version"
        classpath "net.corda.plugins:cordformation:$gradle_plugins_version"
        classpath "net.corda.plugins:cordapp:$gradle_plugins_version"
        classpath "net.corda.plugins:api-scanner:$gradle_plugins_version"
        classpath "net.corda.plugins:jar-filter:$gradle_plugins_version"
        classpath "net.sf.proguard:proguard-gradle:$proguard_version"
        classpath 'com.github.ben-manes:gradle-versions-plugin:0.15.0'
        classpath "org.jetbrains.kotlin:kotlin-noarg:$kotlin_version"
        classpath "org.jetbrains.dokka:dokka-gradle-plugin:${dokka_version}"
        classpath "net.i2p.crypto:eddsa:$eddsa_version" // Needed for ServiceIdentityGenerator in the build environment.
        classpath "org.owasp:dependency-check-gradle:${dependency_checker_version}"
        classpath "org.jfrog.buildinfo:build-info-extractor-gradle:$artifactory_plugin_version"
        // Capsule gradle plugin forked and maintained locally to support Gradle 5.x
        // See https://github.com/corda/gradle-capsule-plugin
        classpath "us.kirchmeier:gradle-capsule-plugin:1.0.4_r3"
    }
}

plugins {
    // Add the shadow plugin to the plugins classpath for the entire project.
    id 'com.github.johnrengelman.shadow' version '2.0.4' apply false
    id "com.gradle.build-scan" version "2.2.1"
}

ext {
    corda_revision = "git rev-parse HEAD".execute().text.trim()
}

apply plugin: 'project-report'
apply plugin: 'com.github.ben-manes.versions'
apply plugin: 'net.corda.plugins.publish-utils'
apply plugin: 'maven-publish'
apply plugin: 'com.jfrog.artifactory'

// We need the following three lines even though they're inside an allprojects {} block below because otherwise
// IntelliJ gets confused when importing the project and ends up erasing and recreating the .idea directory, along
// with the run configurations. It also doesn't realise that the project is a Java 8 project and misconfigures
// the resulting import. This fixes it.
apply plugin: 'java'
sourceCompatibility = 1.8
targetCompatibility = 1.8


allprojects {
    apply plugin: 'kotlin'
    apply plugin: 'jacoco'
    apply plugin: 'org.owasp.dependencycheck'
    apply plugin: 'kotlin-allopen'

    allOpen {
        annotations(
                "javax.persistence.Entity",
                "javax.persistence.Embeddable",
                "javax.persistence.MappedSuperclass"
        )
    }

    dependencyCheck {
        suppressionFile = '.ci/dependency-checker/suppressedLibraries.xml'
        cveValidForHours = 1
        format = 'ALL'
        failOnError = project.property('owasp.failOnError')
        // by default CVSS is '11' which passes everything. Set between 0-10 to catch vulnerable deps
        failBuildOnCVSS = project.property('owasp.failBuildOnCVSS').toFloat()

        analyzers {
            assemblyEnabled = false
            nuspecEnabled = false
            nugetconfEnabled = false
        }
    }
    sourceCompatibility = 1.8
    targetCompatibility = 1.8

    tasks.withType(JavaCompile) {
        options.compilerArgs << "-Xlint:unchecked" << "-Xlint:deprecation" << "-Xlint:-options" << "-parameters"
        options.encoding = 'UTF-8'
    }

    tasks.withType(org.jetbrains.kotlin.gradle.tasks.KotlinCompile) {
        kotlinOptions {
            languageVersion = "1.2"
            apiVersion = "1.2"
            jvmTarget = "1.8"
            javaParameters = true   // Useful for reflection.
            freeCompilerArgs = ['-Xjvm-default=compatibility']
            allWarningsAsErrors = project.hasProperty('compilation.allWarningsAsErrors') ? project.property('compilation.allWarningsAsErrors').toBoolean() : false
        }
    }

    tasks.withType(Jar) { task ->
        // Includes War and Ear
        manifest {
            attributes('Corda-Release-Version': corda_release_version)
            attributes('Corda-Platform-Version': corda_platform_version)
            attributes('Corda-Revision': corda_revision)
            attributes('Corda-Vendor': 'Corda Enterprise Edition')
            attributes('Automatic-Module-Name': "net.corda.${task.project.name.replaceAll('-', '.')}")
        }
    }

    tasks.withType(Test) {
        forkEvery = 10
        failFast = project.hasProperty('tests.failFast') ? project.property('tests.failFast').toBoolean() : false

        // Prevent the project from creating temporary files outside of the build directory.
        systemProperty 'java.io.tmpdir', buildDir.absolutePath

        maxHeapSize = "1g"

<<<<<<< HEAD
         // relational database provider to be used by node
        final DATABASE_PROVIDER = "custom.databaseProvider"
        final DATASOURCE_URL = "corda.dataSourceProperties.dataSource.url"
        final DATASOURCE_CLASSNAME = "corda.dataSourceProperties.dataSourceClassName"
        final DATASOURCE_USER = "corda.dataSourceProperties.dataSource.user"
        final DATASOURCE_PASSWORD = "corda.dataSourceProperties.dataSource.password"

        // integration testing database configuration (to be used in conjunction with a DATABASE_PROVIDER)
        final TEST_DB_ADMIN_USER = "test.db.admin.user"
        final TEST_DB_ADMIN_PASSWORD = "test.db.admin.password"
        final TEST_DB_SCRIPT_DIR = "test.db.script.dir"

        [DATABASE_PROVIDER,DATASOURCE_URL, DATASOURCE_CLASSNAME, DATASOURCE_USER, DATASOURCE_PASSWORD,
          TEST_DB_ADMIN_USER, TEST_DB_ADMIN_PASSWORD, TEST_DB_SCRIPT_DIR].forEach {
            def property = System.getProperty(it)
            if (property != null) {
                systemProperty(it, property)
            }
        }

        if (project.hasProperty('test.parallel') && project.property('test.parallel').toBoolean()) {
            maxParallelForks = Runtime.runtime.availableProcessors().intdiv(2) as int ?: 1
        }

        if (System.getProperty("test.maxParallelForks") != null) {
            maxParallelForks = Integer.getInteger('test.maxParallelForks')
            logger.debug("System property test.maxParallelForks found - setting max parallel forks to $maxParallelForks for $project")
        }

=======
>>>>>>> 14a20654
        if (project.path.startsWith(':experimental') && System.getProperty("experimental.test.enable") == null) {
            enabled = false
        }

        // Required to use Gradle build cache (until Gradle 5.0 is released with default value of "append" set to false)
        // See https://github.com/gradle/gradle/issues/5269 and https://github.com/gradle/gradle/pull/6419
        extensions.configure(TypeOf.typeOf(JacocoTaskExtension)) { ex ->
            ex.append = false
        }

        maxParallelForks = (System.env.CORDA_TESTING_FORKS == null) ? 1 :  "$System.env.CORDA_TESTING_FORKS".toInteger()

        systemProperty 'java.security.egd', 'file:/dev/./urandom'
    }

    tasks.withType(Test){
        if (name.contains("integrationTest")){
            maxParallelForks = (System.env.CORDA_INT_TESTING_FORKS == null) ? 1 :  "$System.env.CORDA_INT_TESTING_FORKS".toInteger()
        }
    }

    group 'com.r3.corda'
    version "$corda_release_version"

    repositories {
        mavenCentral()
        jcenter()
        maven { url "http://ci-artifactory.corda.r3cev.com/artifactory/corda-dev" } //access to OS snapshots
        maven { url "$artifactory_contextUrl/corda-dependencies" }
        maven { url 'https://jitpack.io' }
        maven { url "$artifactory_contextUrl/corda-releases" } // cordform-common
        maven { url 'https://repo.gradle.org/gradle/libs-releases' }
        mavenLocal()
    }

    configurations {
        all {
            resolutionStrategy {
                // Force dependencies to use the same version of Kotlin as Corda.
                force "org.jetbrains.kotlin:kotlin-stdlib-jdk7:$kotlin_version"
                force "org.jetbrains.kotlin:kotlin-stdlib-jdk8:$kotlin_version"
                force "org.jetbrains.kotlin:kotlin-reflect:$kotlin_version"

                // Force dependencies to use the same version of Guava as Corda.
                force "com.google.guava:guava:$guava_version"

                // Demand that everything uses our given version of Netty.
                eachDependency { details ->
                    if (details.requested.group == 'io.netty' && details.requested.name.startsWith('netty-')) {
                        if (details.requested.name.startsWith('netty-tcnative')){
                            details.useVersion tcnative_version
                        } else {
                            details.useVersion netty_version
                        }
                    }
                }
            }
        }
        compile {
            // We want to use SLF4J's version of these bindings: jcl-over-slf4j
            // Remove any transitive dependency on Apache's version.
            exclude group: 'commons-logging', module: 'commons-logging'
            // Remove any transitive dependency on Logback (e.g. Liquibase 3.6 introduces this dependency)
            exclude group: 'ch.qos.logback'

            // Netty-All is an uber-jar which contains every Netty module.
            // Exclude it to force us to use the individual Netty modules instead.
            exclude group: 'io.netty', module: 'netty-all'
        }
        runtime {
            // We never want isolated.jar on classPath, since we want to test jar being dynamically loaded as an attachment
            exclude module: 'isolated'
        }
    }
}

// Check that we are running on a Java 8 JDK. The source/targetCompatibility values above aren't sufficient to
// guarantee this because those are properties checked by the Java plugin, but we're using Kotlin.
//
// We recommend a specific minor version (unfortunately, not checkable directly) because JavaFX adds APIs in
// minor releases, so we can't work with just any Java 8, it has to be a recent one.
if (!JavaVersion.current().java8Compatible)
    throw new GradleException("Corda requires Java 8, please upgrade to at least 1.8.0_$java8_minUpdateVersion")

// Required for building out the fat JAR.
dependencies {
    compile project(':node')
    compile "com.google.guava:guava:$guava_version"

    // Set to corda compile to ensure it exists now deploy nodes no longer relies on build
    compile project(path: ":node:capsule", configuration: 'runtimeArtifacts')
    compile project(path: ":webserver:webcapsule", configuration: 'runtimeArtifacts')

    // For the buildCordappDependenciesJar task
    runtime project(':client:jfx')
    runtime project(':client:mock')
    runtime project(':client:rpc')
    runtime project(':core')
    runtime project(':confidential-identities')
    runtime project(':finance:workflows')
    runtime ("net.corda:corda-finance-contracts:$os_corda_release_version"){
        transitive = false
    }
    runtime project(':webserver')
    testCompile project(':test-utils')
}

jar {
    // Prevent the root project from building an unwanted dummy CorDapp.
    enabled = false
}

task jacocoRootReport(type: org.gradle.testing.jacoco.tasks.JacocoReport) {
    dependsOn = subprojects.test
    additionalSourceDirs = files(subprojects.sourceSets.main.allSource.srcDirs)
    sourceDirectories = files(subprojects.sourceSets.main.allSource.srcDirs)
    classDirectories = files(subprojects.sourceSets.main.output)
    executionData = files(subprojects.jacocoTestReport.executionData)
    reports {
        html.enabled = true
        xml.enabled = true
        csv.enabled = false
    }
    onlyIf = {
        true
    }
    doFirst {
        executionData = files(executionData.findAll {
            it.exists()
        })
    }
}

tasks.withType(Test) {
    reports.html.destination = file("${reporting.baseDir}/${name}")
}

task testReport(type: TestReport) {
    destinationDir = file("$buildDir/reports/allTests")
    // Include the results from the `test` task in all subprojects
    reportOn subprojects*.test
}

bintrayConfig {
    // user = System.getenv('CORDA_BINTRAY_USER')
    // key = System.getenv('CORDA_BINTRAY_KEY')
    repo = 'corda'
    org = 'r3'
    licenses = ['Apache-2.0']
    vcsUrl = 'https://github.com/corda/corda'
    projectUrl = 'https://github.com/corda/corda'
    gpgSign = true
    gpgPassphrase = System.getenv('CORDA_BINTRAY_GPG_PASSPHRASE')
    publications = [
            'corda-jfx',
            'corda-mock',
            'corda-rpc',
            'corda-core',
            'corda-core-deterministic',
            'corda-deterministic-verifier',
            'corda',
            'corda-finance-workflows',
            'corda-node',
            'corda-node-api',
            'corda-test-common',
            'corda-test-utils',
            'corda-test-db',
            'corda-jackson',
            'corda-webserver-impl',
            'corda-webserver',
            'corda-node-driver',
            'corda-confidential-identities',
            'corda-launcher',
            'corda-shell',
            'corda-tools-shell-cli',
            'corda-serialization',
            'corda-serialization-deterministic',
            'corda-tools-blob-inspector',
            'corda-tools-explorer',
            'corda-tools-network-bootstrapper',
            'corda-tools-health-survey',
            'corda-tools-config-obfuscator',
            'corda-tools-ha-utilities',
            'corda-firewall',
            'corda-ptflows',
            'jmeter-corda',
            'tools-database-manager',
            'corda-installer',
            'corda-behave-api',
            'corda-notary-healthcheck-contract',
            'corda-notary-healthcheck-cordapp',
            'corda-notary-healthcheck-client',
            'corda-tools-cliutils',
            'corda-notary-jpa',
            'corda-common-configuration-parsing',
            'corda-common-validation',
            'corda-common-logging',
<<<<<<< HEAD
            'pinger'
=======
            'corda-tools-network-builder'
>>>>>>> 14a20654
    ]
    license {
        name = 'Apache-2.0'
        url = 'https://www.apache.org/licenses/LICENSE-2.0'
        distribution = 'repo'
    }
    developer {
        id = 'R3'
        name = 'R3'
        email = 'dev@corda.net'
    }
}

artifactory {
    publish {
        contextUrl = artifactory_contextUrl
        repository {
            repoKey = 'r3-corda-dev'
            username = System.getenv('CORDA_ARTIFACTORY_USERNAME')
            password = System.getenv('CORDA_ARTIFACTORY_PASSWORD')
        }

        defaults {
            // Root project applies the plugin (for this block) but does not need to be published
            if (project != rootProject) {
                publications(project.extensions.publish.name())
            }
        }
    }
}

task generateApi(type: net.corda.plugins.GenerateApi) {
    baseName = "api-corda"
}

// This exists to reduce CI build time when the envvar is set (can save up to 40 minutes)
if (file('corda-docs-only-build').exists() || (System.getenv('CORDA_DOCS_ONLY_BUILD') != null)) {
    if (file('corda-docs-only-build').exists()) {
        logger.info("Tests are disabled due to presence of file 'corda-docs-only-build' in the project root")
    } else {
        logger.info("Tests are disabled due to the presence of envvar CORDA_DOCS_ONLY_BUILD")
    }

    allprojects {
        test {
            exclude '*/**'
        }

        it.afterEvaluate {
            if (it.tasks.findByName("integrationTest") != null) {
                integrationTest {
                    exclude '*/**'
                }
            }
        }

        it.afterEvaluate {
            if (it.tasks.findByName("smokeTest") != null) {
                smokeTest {
                    exclude '*/**'
                }
            }
        }
    }
}



wrapper {
    gradleVersion = "5.4.1"
    distributionType = Wrapper.DistributionType.ALL
}

buildScan {
    termsOfServiceUrl = 'https://gradle.com/terms-of-service'
    termsOfServiceAgree = 'yes'
}<|MERGE_RESOLUTION|>--- conflicted
+++ resolved
@@ -251,7 +251,6 @@
 
         maxHeapSize = "1g"
 
-<<<<<<< HEAD
          // relational database provider to be used by node
         final DATABASE_PROVIDER = "custom.databaseProvider"
         final DATASOURCE_URL = "corda.dataSourceProperties.dataSource.url"
@@ -272,17 +271,6 @@
             }
         }
 
-        if (project.hasProperty('test.parallel') && project.property('test.parallel').toBoolean()) {
-            maxParallelForks = Runtime.runtime.availableProcessors().intdiv(2) as int ?: 1
-        }
-
-        if (System.getProperty("test.maxParallelForks") != null) {
-            maxParallelForks = Integer.getInteger('test.maxParallelForks')
-            logger.debug("System property test.maxParallelForks found - setting max parallel forks to $maxParallelForks for $project")
-        }
-
-=======
->>>>>>> 14a20654
         if (project.path.startsWith(':experimental') && System.getProperty("experimental.test.enable") == null) {
             enabled = false
         }
@@ -480,11 +468,8 @@
             'corda-common-configuration-parsing',
             'corda-common-validation',
             'corda-common-logging',
-<<<<<<< HEAD
+            'corda-tools-network-builder',
             'pinger'
-=======
-            'corda-tools-network-builder'
->>>>>>> 14a20654
     ]
     license {
         name = 'Apache-2.0'
