--- conflicted
+++ resolved
@@ -7459,18 +7459,6 @@
 
     PROTECT(t, method);
 
-<<<<<<< HEAD
-=======
-    if (false) {
-      compile(static_cast<MyThread*>(t),
-              local::codeAllocator(static_cast<MyThread*>(t)), 0, resolveMethod
-              (t, t->m->loader,
-               "org/eclipse/swt/widgets/Display",
-               "runSettings",
-               "()Z"));
-    }
-
->>>>>>> 937b7a7d
     compile(static_cast<MyThread*>(t),
             local::codeAllocator(static_cast<MyThread*>(t)), 0, method);
 
