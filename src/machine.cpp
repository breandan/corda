--- conflicted
+++ resolved
@@ -1730,11 +1730,7 @@
     fprintf(stderr, "    code: maxStack %d maxLocals %d length %d\n", maxStack, maxLocals, length);
   }
 
-<<<<<<< HEAD
-  object code = makeCode(t, pool, 0, 0, 0, maxStack, maxLocals, length);
-=======
   object code = makeCode(t, pool, 0, 0, 0, 0, maxStack, maxLocals, length);
->>>>>>> 0c28fd82
   s.read(&codeBody(t, code, 0), length);
   PROTECT(t, code);
 
