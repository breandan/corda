--- conflicted
+++ resolved
@@ -17,7 +17,6 @@
       <module name="bootstrapper_test" target="1.8" />
       <module name="buildSrc_main" target="1.8" />
       <module name="buildSrc_test" target="1.8" />
-<<<<<<< HEAD
       <module name="business-network-demo_integrationTest" target="1.8" />
       <module name="business-network-demo_main" target="1.8" />
       <module name="business-network-demo_test" target="1.8" />
@@ -25,10 +24,8 @@
       <module name="capsule-hsm-cert-generator_test" target="1.8" />
       <module name="capsule-hsm_main" target="1.8" />
       <module name="capsule-hsm_test" target="1.8" />
-=======
       <module name="canonicalizer_main" target="1.8" />
       <module name="canonicalizer_test" target="1.8" />
->>>>>>> 29ccd4db
       <module name="client_main" target="1.8" />
       <module name="client_test" target="1.8" />
       <module name="confidential-identities_main" target="1.8" />
