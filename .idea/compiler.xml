<?xml version="1.0" encoding="UTF-8"?>
<project version="4">
  <component name="CompilerConfiguration">
    <bytecodeTargetLevel target="1.8">
      <module name="api-scanner_main" target="1.8" />
      <module name="api-scanner_test" target="1.8" />
      <module name="attachment-demo_integrationTest" target="1.8" />
      <module name="attachment-demo_main" target="1.8" />
      <module name="attachment-demo_test" target="1.8" />
      <module name="avalanche_main" target="1.8" />
      <module name="avalanche_test" target="1.8" />
      <module name="bank-of-corda-demo_integrationTest" target="1.8" />
      <module name="bank-of-corda-demo_main" target="1.8" />
      <module name="bank-of-corda-demo_test" target="1.8" />
      <module name="behave-tools_main" target="1.8" />
      <module name="behave-tools_test" target="1.8" />
      <module name="behave_behave" target="1.8" />
      <module name="behave_main" target="1.8" />
      <module name="behave_scenario" target="1.8" />
      <module name="behave_test" target="1.8" />
      <module name="blobinspector_main" target="1.8" />
      <module name="blobinspector_test" target="1.8" />
      <module name="bootstrapper_main" target="1.8" />
      <module name="bootstrapper_test" target="1.8" />
      <module name="bridge_integrationTest" target="1.8" />
      <module name="bridge_main" target="1.8" />
      <module name="bridge_test" target="1.8" />
      <module name="bridgecapsule_main" target="1.6" />
      <module name="bridgecapsule_smokeTest" target="1.6" />
      <module name="bridgecapsule_test" target="1.6" />
      <module name="buildSrc_main" target="1.8" />
      <module name="buildSrc_test" target="1.8" />
      <module name="business-network-demo_integrationTest" target="1.8" />
      <module name="business-network-demo_main" target="1.8" />
      <module name="business-network-demo_test" target="1.8" />
      <module name="canonicalizer_main" target="1.8" />
      <module name="canonicalizer_test" target="1.8" />
      <module name="capsule-crr-submission_main" target="1.8" />
      <module name="capsule-crr-submission_test" target="1.8" />
      <module name="capsule-hsm-cert-generator_main" target="1.8" />
      <module name="capsule-hsm-cert-generator_test" target="1.8" />
      <module name="capsule-hsm-crl-generator_main" target="1.8" />
      <module name="capsule-hsm-crl-generator_test" target="1.8" />
      <module name="capsule-hsm_main" target="1.8" />
      <module name="capsule-hsm_test" target="1.8" />
      <module name="cli_main" target="1.8" />
      <module name="cli_test" target="1.8" />
      <module name="client_main" target="1.8" />
      <module name="client_test" target="1.8" />
      <module name="cliutils_main" target="1.8" />
      <module name="cliutils_test" target="1.8" />
<<<<<<< HEAD
      <module name="com.r3.corda_buildSrc_main" target="1.8" />
      <module name="com.r3.corda_buildSrc_test" target="1.8" />
      <module name="com.r3.corda_canonicalizer_main" target="1.8" />
      <module name="com.r3.corda_canonicalizer_test" target="1.8" />
      <module name="common_main" target="1.8" />
      <module name="common_test" target="1.8" />
=======
      <module name="common-configuration-parsing_main" target="1.8" />
      <module name="common-configuration-parsing_test" target="1.8" />
      <module name="common-validation_main" target="1.8" />
      <module name="common-validation_test" target="1.8" />
>>>>>>> 6022cecc
      <module name="confidential-identities_main" target="1.8" />
      <module name="confidential-identities_test" target="1.8" />
      <module name="consensus-benchmark_main" target="1.8" />
      <module name="consensus-benchmark_test" target="1.8" />
      <module name="contract_main" target="1.8" />
      <module name="contract_test" target="1.8" />
      <module name="contracts-states_integrationTest" target="1.8" />
      <module name="contracts-states_main" target="1.8" />
      <module name="contracts-states_test" target="1.8" />
      <module name="corda-core_integrationTest" target="1.8" />
      <module name="corda-core_smokeTest" target="1.8" />
      <module name="corda-enterprise-client_main" target="1.8" />
      <module name="corda-enterprise-client_test" target="1.8" />
      <module name="corda-enterprise-testing_main" target="1.8" />
      <module name="corda-enterprise-testing_test" target="1.8" />
      <module name="corda-enterprise-tools_main" target="1.8" />
      <module name="corda-enterprise-tools_test" target="1.8" />
      <module name="corda-enterprise_main" target="1.8" />
      <module name="corda-enterprise_test" target="1.8" />
      <module name="corda-finance_integrationTest" target="1.8" />
      <module name="corda-project-testing_main" target="1.8" />
      <module name="corda-project-testing_test" target="1.8" />
      <module name="corda-project-tools_main" target="1.8" />
      <module name="corda-project-tools_test" target="1.8" />
      <module name="corda-project_main" target="1.8" />
      <module name="corda-project_test" target="1.8" />
      <module name="corda-utils_integrationTest" target="1.8" />
      <module name="corda-utils_main" target="1.8" />
      <module name="corda-utils_test" target="1.8" />
      <module name="corda-webserver_integrationTest" target="1.8" />
      <module name="corda-webserver_main" target="1.8" />
      <module name="corda-webserver_test" target="1.8" />
      <module name="cordapp-configuration_main" target="1.8" />
      <module name="cordapp-configuration_test" target="1.8" />
      <module name="cordapp_integrationTest" target="1.8" />
      <module name="cordapp_main" target="1.8" />
      <module name="cordapp_test" target="1.8" />
      <module name="cordform-common_main" target="1.8" />
      <module name="cordform-common_test" target="1.8" />
      <module name="cordformation_main" target="1.8" />
      <module name="cordformation_runnodes" target="1.8" />
      <module name="cordformation_test" target="1.8" />
      <module name="core-deterministic-testing_main" target="1.8" />
      <module name="core-deterministic-testing_test" target="1.8" />
      <module name="core-deterministic_main" target="1.8" />
      <module name="core-deterministic_test" target="1.8" />
      <module name="core_extraResource" target="1.8" />
      <module name="core_integrationTest" target="1.8" />
      <module name="core_main" target="1.8" />
      <module name="core_smokeTest" target="1.8" />
      <module name="core_test" target="1.8" />
      <module name="data_main" target="1.8" />
      <module name="data_test" target="1.8" />
      <module name="dbmigration_main" target="1.8" />
      <module name="dbmigration_test" target="1.8" />
      <module name="demobench_main" target="1.8" />
      <module name="demobench_test" target="1.8" />
      <module name="dist_binFiles" target="1.8" />
      <module name="dist_installerFiles" target="1.8" />
      <module name="dist_licenseFiles" target="1.8" />
      <module name="dist_main" target="1.8" />
      <module name="dist_readmeFiles" target="1.8" />
      <module name="dist_startupScripts" target="1.8" />
      <module name="dist_test" target="1.8" />
      <module name="djvm_main" target="1.8" />
      <module name="djvm_test" target="1.8" />
      <module name="docs_main" target="1.8" />
      <module name="docs_source_example-code_integrationTest" target="1.8" />
      <module name="docs_source_example-code_main" target="1.8" />
      <module name="docs_source_example-code_test" target="1.8" />
      <module name="docs_test" target="1.8" />
      <module name="example-code_integrationTest" target="1.8" />
      <module name="example-code_main" target="1.8" />
      <module name="example-code_test" target="1.8" />
      <module name="experimental-behave_behave" target="1.8" />
      <module name="experimental-behave_main" target="1.8" />
      <module name="experimental-behave_smokeTest" target="1.8" />
      <module name="experimental-behave_test" target="1.8" />
      <module name="experimental-kryo-hook_main" target="1.8" />
      <module name="experimental-kryo-hook_test" target="1.8" />
      <module name="experimental_main" target="1.8" />
      <module name="experimental_rpc-worker_main" target="1.8" />
      <module name="experimental_rpc-worker_test" target="1.8" />
      <module name="experimental_test" target="1.8" />
      <module name="explorer-capsule_main" target="1.6" />
      <module name="explorer-capsule_test" target="1.6" />
      <module name="explorer_main" target="1.8" />
      <module name="explorer_test" target="1.8" />
      <module name="finance_integrationTest" target="1.8" />
      <module name="finance_main" target="1.8" />
      <module name="finance_test" target="1.8" />
      <module name="flow-hook_main" target="1.8" />
      <module name="flow-hook_test" target="1.8" />
      <module name="flow-worker_integrationTest" target="1.8" />
      <module name="flow-worker_main" target="1.8" />
      <module name="flow-worker_test" target="1.8" />
      <module name="flows_integrationTest" target="1.8" />
      <module name="flows_main" target="1.8" />
      <module name="flows_test" target="1.8" />
      <module name="gradle-plugins-cordapp_main" target="1.8" />
      <module name="gradle-plugins-cordapp_test" target="1.8" />
      <module name="graphs_main" target="1.8" />
      <module name="graphs_test" target="1.8" />
      <module name="ha-testing_integrationTest" target="1.8" />
      <module name="ha-testing_main" target="1.8" />
      <module name="ha-testing_test" target="1.8" />
      <module name="hsm-tool_main" target="1.8" />
      <module name="hsm-tool_test" target="1.8" />
      <module name="intellij-plugin_main" target="1.8" />
      <module name="intellij-plugin_test" target="1.8" />
      <module name="irs-demo-cordapp_integrationTest" target="1.8" />
      <module name="irs-demo-cordapp_main" target="1.8" />
      <module name="irs-demo-cordapp_main~1" target="1.8" />
      <module name="irs-demo-cordapp_test" target="1.8" />
      <module name="irs-demo-cordapp_test~1" target="1.8" />
      <module name="irs-demo-web_main" target="1.8" />
      <module name="irs-demo-web_test" target="1.8" />
      <module name="irs-demo_integrationTest" target="1.8" />
      <module name="irs-demo_main" target="1.8" />
      <module name="irs-demo_systemTest" target="1.8" />
      <module name="irs-demo_test" target="1.8" />
      <module name="isolated_main" target="1.8" />
      <module name="isolated_test" target="1.8" />
      <module name="jackson_main" target="1.8" />
      <module name="jackson_test" target="1.8" />
      <module name="jarfilter_main" target="1.8" />
      <module name="jarfilter_test" target="1.8" />
      <module name="jdk8u-deterministic_main" target="1.8" />
      <module name="jdk8u-deterministic_test" target="1.8" />
      <module name="jfx_integrationTest" target="1.8" />
      <module name="jfx_main" target="1.8" />
      <module name="jfx_test" target="1.8" />
      <module name="jmeter_main" target="1.8" />
      <module name="jmeter_test" target="1.8" />
      <module name="jpa_main" target="1.8" />
      <module name="jpa_test" target="1.8" />
      <module name="kryo-hook_main" target="1.8" />
      <module name="kryo-hook_test" target="1.8" />
      <module name="launcher_main" target="1.8" />
      <module name="launcher_test" target="1.8" />
      <module name="loadtest_main" target="1.8" />
      <module name="loadtest_test" target="1.8" />
      <module name="mock_main" target="1.8" />
      <module name="mock_test" target="1.8" />
      <module name="net.corda-verifier_main" target="1.8" />
      <module name="net.corda-verifier_test" target="1.8" />
      <module name="mysql_main" target="1.8" />
      <module name="mysql_test" target="1.8" />
      <module name="net.corda_buildSrc_main" target="1.8" />
      <module name="net.corda_buildSrc_test" target="1.8" />
      <module name="net.corda_canonicalizer_main" target="1.8" />
      <module name="net.corda_canonicalizer_test" target="1.8" />
      <module name="network-bootstrapper_main" target="1.8" />
      <module name="network-bootstrapper_test" target="1.8" />
      <module name="network-verifier_main" target="1.8" />
      <module name="network-verifier_test" target="1.8" />
      <module name="network-visualiser_main" target="1.8" />
      <module name="network-visualiser_test" target="1.8" />
      <module name="node-api_main" target="1.8" />
      <module name="node-api_test" target="1.8" />
      <module name="node-capsule_main" target="1.6" />
      <module name="node-capsule_test" target="1.6" />
      <module name="node-driver_integrationTest" target="1.8" />
      <module name="node-driver_main" target="1.8" />
      <module name="node-driver_test" target="1.8" />
      <module name="node-schemas_main" target="1.8" />
      <module name="node-schemas_test" target="1.8" />
      <module name="node_integrationTest" target="1.8" />
      <module name="node_main" target="1.8" />
      <module name="node_smokeTest" target="1.8" />
      <module name="node_test" target="1.8" />
      <module name="notary-bft-smart_main" target="1.8" />
      <module name="notary-bft-smart_test" target="1.8" />
      <module name="notary-demo_main" target="1.8" />
      <module name="notary-demo_test" target="1.8" />
      <module name="notary-healthcheck-client_main" target="1.8" />
      <module name="notary-healthcheck-client_test" target="1.8" />
      <module name="notary-healthcheck-cordapp_integrationTest" target="1.8" />
      <module name="notary-healthcheck-cordapp_main" target="1.8" />
      <module name="notary-healthcheck-cordapp_test" target="1.8" />
      <module name="notary-healthcheck_main" target="1.8" />
      <module name="notary-healthcheck_test" target="1.8" />
      <module name="notary-raft_main" target="1.8" />
      <module name="notary-raft_test" target="1.8" />
      <module name="notary_main" target="1.8" />
      <module name="notary_test" target="1.8" />
      <module name="notarytest_main" target="1.8" />
      <module name="notarytest_test" target="1.8" />
      <module name="perftestcordapp_integrationTest" target="1.8" />
      <module name="perftestcordapp_main" target="1.8" />
      <module name="perftestcordapp_test" target="1.8" />
      <module name="publish-utils_main" target="1.8" />
      <module name="publish-utils_test" target="1.8" />
      <module name="qa-behave_main" target="1.8" />
      <module name="qa-behave_test" target="1.8" />
      <module name="qa_main" target="1.8" />
      <module name="qa_test" target="1.8" />
      <module name="quasar-hook_main" target="1.8" />
      <module name="quasar-hook_test" target="1.8" />
      <module name="quasar-utils_main" target="1.8" />
      <module name="quasar-utils_test" target="1.8" />
      <module name="registration-tool_main" target="1.8" />
      <module name="registration-tool_test" target="1.8" />
      <module name="rpc-proxy_main" target="1.8" />
      <module name="rpc-proxy_rpcProxy" target="1.8" />
      <module name="rpc-proxy_smokeTest" target="1.8" />
      <module name="rpc-proxy_test" target="1.8" />
      <module name="rpc-worker_integrationTest" target="1.8" />
      <module name="rpc-worker_main" target="1.8" />
      <module name="rpc-worker_test" target="1.8" />
      <module name="rpc_integrationTest" target="1.8" />
      <module name="rpc_main" target="1.8" />
      <module name="rpc_smokeTest" target="1.8" />
      <module name="rpc_test" target="1.8" />
      <module name="samples_main" target="1.8" />
      <module name="samples_test" target="1.8" />
      <module name="sandbox_main" target="1.8" />
      <module name="sandbox_test" target="1.8" />
      <module name="serialization-deterministic_main" target="1.8" />
      <module name="serialization-deterministic_test" target="1.8" />
      <module name="serialization_main" target="1.8" />
      <module name="serialization_test" target="1.8" />
      <module name="sgx-hsm-tool_main" target="1.8" />
      <module name="sgx-hsm-tool_test" target="1.8" />
      <module name="shell-cli_integrationTest" target="1.8" />
      <module name="shell-cli_main" target="1.8" />
      <module name="shell-cli_test" target="1.8" />
      <module name="shell_integrationTest" target="1.8" />
      <module name="shell_main" target="1.8" />
      <module name="shell_test" target="1.8" />
      <module name="simm-valuation-demo_integrationTest" target="1.8" />
      <module name="simm-valuation-demo_main" target="1.8" />
      <module name="simm-valuation-demo_scenario" target="1.8" />
      <module name="simm-valuation-demo_scenarioTest" target="1.8" />
      <module name="simm-valuation-demo_test" target="1.8" />
      <module name="smoke-test-utils_main" target="1.8" />
      <module name="smoke-test-utils_test" target="1.8" />
      <module name="source-example-code_integrationTest" target="1.8" />
      <module name="source-example-code_main" target="1.8" />
      <module name="source-example-code_test" target="1.8" />
      <module name="test-cli_main" target="1.8" />
      <module name="test-cli_test" target="1.8" />
      <module name="test-common_main" target="1.8" />
      <module name="test-common_test" target="1.8" />
      <module name="test-utils_integrationTest" target="1.8" />
      <module name="test-utils_main" target="1.8" />
      <module name="test-utils_test" target="1.8" />
      <module name="testing-node-driver_integrationTest" target="1.8" />
      <module name="testing-node-driver_main" target="1.8" />
      <module name="testing-node-driver_test" target="1.8" />
      <module name="testing-smoke-test-utils_main" target="1.8" />
      <module name="testing-smoke-test-utils_test" target="1.8" />
      <module name="testing-test-common_main" target="1.8" />
      <module name="testing-test-common_test" target="1.8" />
      <module name="testing-test-utils_main" target="1.8" />
      <module name="testing-test-utils_test" target="1.8" />
      <module name="testing_main" target="1.8" />
      <module name="testing_test" target="1.8" />
      <module name="tools-blobinspector_main" target="1.8" />
      <module name="tools-blobinspector_test" target="1.8" />
      <module name="tools_main" target="1.8" />
      <module name="tools_test" target="1.8" />
      <module name="trader-demo_integrationTest" target="1.8" />
      <module name="trader-demo_main" target="1.8" />
      <module name="trader-demo_test" target="1.8" />
      <module name="unwanteds_main" target="1.8" />
      <module name="unwanteds_test" target="1.8" />
      <module name="verifier_integrationTest" target="1.8" />
      <module name="verifier_main" target="1.8" />
      <module name="verifier_test" target="1.8" />
      <module name="verify-enclave_integrationTest" target="1.8" />
      <module name="verify-enclave_main" target="1.8" />
      <module name="verify-enclave_test" target="1.8" />
      <module name="web_main" target="1.8" />
      <module name="web_test" target="1.8" />
      <module name="webcapsule_main" target="1.6" />
      <module name="webcapsule_test" target="1.6" />
      <module name="webserver-webcapsule_main" target="1.8" />
      <module name="webserver-webcapsule_test" target="1.8" />
      <module name="webserver_integrationTest" target="1.8" />
      <module name="webserver_main" target="1.8" />
      <module name="webserver_test" target="1.8" />
    </bytecodeTargetLevel>
  </component>
  <component name="JavacSettings">
    <option name="ADDITIONAL_OPTIONS_STRING" value="-parameters" />
  </component>
</project><|MERGE_RESOLUTION|>--- conflicted
+++ resolved
@@ -4,35 +4,15 @@
     <bytecodeTargetLevel target="1.8">
       <module name="api-scanner_main" target="1.8" />
       <module name="api-scanner_test" target="1.8" />
-      <module name="attachment-demo_integrationTest" target="1.8" />
-      <module name="attachment-demo_main" target="1.8" />
-      <module name="attachment-demo_test" target="1.8" />
-      <module name="avalanche_main" target="1.8" />
-      <module name="avalanche_test" target="1.8" />
       <module name="bank-of-corda-demo_integrationTest" target="1.8" />
-      <module name="bank-of-corda-demo_main" target="1.8" />
-      <module name="bank-of-corda-demo_test" target="1.8" />
-      <module name="behave-tools_main" target="1.8" />
-      <module name="behave-tools_test" target="1.8" />
       <module name="behave_behave" target="1.8" />
       <module name="behave_main" target="1.8" />
       <module name="behave_scenario" target="1.8" />
       <module name="behave_test" target="1.8" />
       <module name="blobinspector_main" target="1.8" />
       <module name="blobinspector_test" target="1.8" />
-      <module name="bootstrapper_main" target="1.8" />
-      <module name="bootstrapper_test" target="1.8" />
-      <module name="bridge_integrationTest" target="1.8" />
-      <module name="bridge_main" target="1.8" />
-      <module name="bridge_test" target="1.8" />
-      <module name="bridgecapsule_main" target="1.6" />
-      <module name="bridgecapsule_smokeTest" target="1.6" />
-      <module name="bridgecapsule_test" target="1.6" />
       <module name="buildSrc_main" target="1.8" />
       <module name="buildSrc_test" target="1.8" />
-      <module name="business-network-demo_integrationTest" target="1.8" />
-      <module name="business-network-demo_main" target="1.8" />
-      <module name="business-network-demo_test" target="1.8" />
       <module name="canonicalizer_main" target="1.8" />
       <module name="canonicalizer_test" target="1.8" />
       <module name="capsule-crr-submission_main" target="1.8" />
@@ -43,44 +23,13 @@
       <module name="capsule-hsm-crl-generator_test" target="1.8" />
       <module name="capsule-hsm_main" target="1.8" />
       <module name="capsule-hsm_test" target="1.8" />
-      <module name="cli_main" target="1.8" />
-      <module name="cli_test" target="1.8" />
       <module name="client_main" target="1.8" />
       <module name="client_test" target="1.8" />
-      <module name="cliutils_main" target="1.8" />
-      <module name="cliutils_test" target="1.8" />
-<<<<<<< HEAD
-      <module name="com.r3.corda_buildSrc_main" target="1.8" />
-      <module name="com.r3.corda_buildSrc_test" target="1.8" />
-      <module name="com.r3.corda_canonicalizer_main" target="1.8" />
-      <module name="com.r3.corda_canonicalizer_test" target="1.8" />
       <module name="common_main" target="1.8" />
       <module name="common_test" target="1.8" />
-=======
-      <module name="common-configuration-parsing_main" target="1.8" />
-      <module name="common-configuration-parsing_test" target="1.8" />
-      <module name="common-validation_main" target="1.8" />
-      <module name="common-validation_test" target="1.8" />
->>>>>>> 6022cecc
-      <module name="confidential-identities_main" target="1.8" />
-      <module name="confidential-identities_test" target="1.8" />
-      <module name="consensus-benchmark_main" target="1.8" />
-      <module name="consensus-benchmark_test" target="1.8" />
-      <module name="contract_main" target="1.8" />
-      <module name="contract_test" target="1.8" />
       <module name="contracts-states_integrationTest" target="1.8" />
-      <module name="contracts-states_main" target="1.8" />
-      <module name="contracts-states_test" target="1.8" />
       <module name="corda-core_integrationTest" target="1.8" />
       <module name="corda-core_smokeTest" target="1.8" />
-      <module name="corda-enterprise-client_main" target="1.8" />
-      <module name="corda-enterprise-client_test" target="1.8" />
-      <module name="corda-enterprise-testing_main" target="1.8" />
-      <module name="corda-enterprise-testing_test" target="1.8" />
-      <module name="corda-enterprise-tools_main" target="1.8" />
-      <module name="corda-enterprise-tools_test" target="1.8" />
-      <module name="corda-enterprise_main" target="1.8" />
-      <module name="corda-enterprise_test" target="1.8" />
       <module name="corda-finance_integrationTest" target="1.8" />
       <module name="corda-project-testing_main" target="1.8" />
       <module name="corda-project-testing_test" target="1.8" />
@@ -88,227 +37,68 @@
       <module name="corda-project-tools_test" target="1.8" />
       <module name="corda-project_main" target="1.8" />
       <module name="corda-project_test" target="1.8" />
-      <module name="corda-utils_integrationTest" target="1.8" />
-      <module name="corda-utils_main" target="1.8" />
-      <module name="corda-utils_test" target="1.8" />
       <module name="corda-webserver_integrationTest" target="1.8" />
       <module name="corda-webserver_main" target="1.8" />
       <module name="corda-webserver_test" target="1.8" />
-      <module name="cordapp-configuration_main" target="1.8" />
-      <module name="cordapp-configuration_test" target="1.8" />
       <module name="cordapp_integrationTest" target="1.8" />
       <module name="cordapp_main" target="1.8" />
       <module name="cordapp_test" target="1.8" />
-      <module name="cordform-common_main" target="1.8" />
-      <module name="cordform-common_test" target="1.8" />
       <module name="cordformation_main" target="1.8" />
       <module name="cordformation_runnodes" target="1.8" />
       <module name="cordformation_test" target="1.8" />
-      <module name="core-deterministic-testing_main" target="1.8" />
-      <module name="core-deterministic-testing_test" target="1.8" />
-      <module name="core-deterministic_main" target="1.8" />
-      <module name="core-deterministic_test" target="1.8" />
       <module name="core_extraResource" target="1.8" />
-      <module name="core_integrationTest" target="1.8" />
-      <module name="core_main" target="1.8" />
-      <module name="core_smokeTest" target="1.8" />
-      <module name="core_test" target="1.8" />
-      <module name="data_main" target="1.8" />
-      <module name="data_test" target="1.8" />
-      <module name="dbmigration_main" target="1.8" />
-      <module name="dbmigration_test" target="1.8" />
-      <module name="demobench_main" target="1.8" />
-      <module name="demobench_test" target="1.8" />
-      <module name="dist_binFiles" target="1.8" />
-      <module name="dist_installerFiles" target="1.8" />
       <module name="dist_licenseFiles" target="1.8" />
-      <module name="dist_main" target="1.8" />
-      <module name="dist_readmeFiles" target="1.8" />
       <module name="dist_startupScripts" target="1.8" />
-      <module name="dist_test" target="1.8" />
-      <module name="djvm_main" target="1.8" />
-      <module name="djvm_test" target="1.8" />
-      <module name="docs_main" target="1.8" />
       <module name="docs_source_example-code_integrationTest" target="1.8" />
       <module name="docs_source_example-code_main" target="1.8" />
       <module name="docs_source_example-code_test" target="1.8" />
-      <module name="docs_test" target="1.8" />
-      <module name="example-code_integrationTest" target="1.8" />
-      <module name="example-code_main" target="1.8" />
-      <module name="example-code_test" target="1.8" />
-      <module name="experimental-behave_behave" target="1.8" />
-      <module name="experimental-behave_main" target="1.8" />
-      <module name="experimental-behave_smokeTest" target="1.8" />
-      <module name="experimental-behave_test" target="1.8" />
       <module name="experimental-kryo-hook_main" target="1.8" />
       <module name="experimental-kryo-hook_test" target="1.8" />
-      <module name="experimental_main" target="1.8" />
       <module name="experimental_rpc-worker_main" target="1.8" />
       <module name="experimental_rpc-worker_test" target="1.8" />
-      <module name="experimental_test" target="1.8" />
-      <module name="explorer-capsule_main" target="1.6" />
-      <module name="explorer-capsule_test" target="1.6" />
-      <module name="explorer_main" target="1.8" />
-      <module name="explorer_test" target="1.8" />
-      <module name="finance_integrationTest" target="1.8" />
-      <module name="finance_main" target="1.8" />
-      <module name="finance_test" target="1.8" />
-      <module name="flow-hook_main" target="1.8" />
-      <module name="flow-hook_test" target="1.8" />
-      <module name="flow-worker_integrationTest" target="1.8" />
-      <module name="flow-worker_main" target="1.8" />
-      <module name="flow-worker_test" target="1.8" />
       <module name="flows_integrationTest" target="1.8" />
-      <module name="flows_main" target="1.8" />
-      <module name="flows_test" target="1.8" />
       <module name="gradle-plugins-cordapp_main" target="1.8" />
       <module name="gradle-plugins-cordapp_test" target="1.8" />
-      <module name="graphs_main" target="1.8" />
-      <module name="graphs_test" target="1.8" />
-      <module name="ha-testing_integrationTest" target="1.8" />
-      <module name="ha-testing_main" target="1.8" />
-      <module name="ha-testing_test" target="1.8" />
-      <module name="hsm-tool_main" target="1.8" />
-      <module name="hsm-tool_test" target="1.8" />
       <module name="intellij-plugin_main" target="1.8" />
       <module name="intellij-plugin_test" target="1.8" />
-      <module name="irs-demo-cordapp_integrationTest" target="1.8" />
-      <module name="irs-demo-cordapp_main" target="1.8" />
       <module name="irs-demo-cordapp_main~1" target="1.8" />
-      <module name="irs-demo-cordapp_test" target="1.8" />
       <module name="irs-demo-cordapp_test~1" target="1.8" />
       <module name="irs-demo-web_main" target="1.8" />
       <module name="irs-demo-web_test" target="1.8" />
-      <module name="irs-demo_integrationTest" target="1.8" />
-      <module name="irs-demo_main" target="1.8" />
-      <module name="irs-demo_systemTest" target="1.8" />
-      <module name="irs-demo_test" target="1.8" />
-      <module name="isolated_main" target="1.8" />
-      <module name="isolated_test" target="1.8" />
-      <module name="jackson_main" target="1.8" />
-      <module name="jackson_test" target="1.8" />
       <module name="jarfilter_main" target="1.8" />
       <module name="jarfilter_test" target="1.8" />
-      <module name="jdk8u-deterministic_main" target="1.8" />
-      <module name="jdk8u-deterministic_test" target="1.8" />
-      <module name="jfx_integrationTest" target="1.8" />
-      <module name="jfx_main" target="1.8" />
-      <module name="jfx_test" target="1.8" />
-      <module name="jmeter_main" target="1.8" />
-      <module name="jmeter_test" target="1.8" />
-      <module name="jpa_main" target="1.8" />
-      <module name="jpa_test" target="1.8" />
-      <module name="kryo-hook_main" target="1.8" />
-      <module name="kryo-hook_test" target="1.8" />
-      <module name="launcher_main" target="1.8" />
-      <module name="launcher_test" target="1.8" />
-      <module name="loadtest_main" target="1.8" />
-      <module name="loadtest_test" target="1.8" />
-      <module name="mock_main" target="1.8" />
-      <module name="mock_test" target="1.8" />
+      <module name="net.corda-bank-of-corda-demo_integrationTest" target="1.8" />
+      <module name="net.corda-corda-project_main" target="1.8" />
+      <module name="net.corda-corda-project_test" target="1.8" />
+      <module name="net.corda-sandbox_main" target="1.8" />
+      <module name="net.corda-sandbox_test" target="1.8" />
       <module name="net.corda-verifier_main" target="1.8" />
       <module name="net.corda-verifier_test" target="1.8" />
-      <module name="mysql_main" target="1.8" />
-      <module name="mysql_test" target="1.8" />
       <module name="net.corda_buildSrc_main" target="1.8" />
       <module name="net.corda_buildSrc_test" target="1.8" />
       <module name="net.corda_canonicalizer_main" target="1.8" />
       <module name="net.corda_canonicalizer_test" target="1.8" />
-      <module name="network-bootstrapper_main" target="1.8" />
-      <module name="network-bootstrapper_test" target="1.8" />
-      <module name="network-verifier_main" target="1.8" />
-      <module name="network-verifier_test" target="1.8" />
       <module name="network-visualiser_main" target="1.8" />
       <module name="network-visualiser_test" target="1.8" />
-      <module name="node-api_main" target="1.8" />
-      <module name="node-api_test" target="1.8" />
-      <module name="node-capsule_main" target="1.6" />
-      <module name="node-capsule_test" target="1.6" />
-      <module name="node-driver_integrationTest" target="1.8" />
-      <module name="node-driver_main" target="1.8" />
-      <module name="node-driver_test" target="1.8" />
       <module name="node-schemas_main" target="1.8" />
       <module name="node-schemas_test" target="1.8" />
-      <module name="node_integrationTest" target="1.8" />
-      <module name="node_main" target="1.8" />
       <module name="node_smokeTest" target="1.8" />
-      <module name="node_test" target="1.8" />
-      <module name="notary-bft-smart_main" target="1.8" />
-      <module name="notary-bft-smart_test" target="1.8" />
-      <module name="notary-demo_main" target="1.8" />
-      <module name="notary-demo_test" target="1.8" />
-      <module name="notary-healthcheck-client_main" target="1.8" />
-      <module name="notary-healthcheck-client_test" target="1.8" />
-      <module name="notary-healthcheck-cordapp_integrationTest" target="1.8" />
-      <module name="notary-healthcheck-cordapp_main" target="1.8" />
-      <module name="notary-healthcheck-cordapp_test" target="1.8" />
-      <module name="notary-healthcheck_main" target="1.8" />
-      <module name="notary-healthcheck_test" target="1.8" />
-      <module name="notary-raft_main" target="1.8" />
-      <module name="notary-raft_test" target="1.8" />
-      <module name="notary_main" target="1.8" />
-      <module name="notary_test" target="1.8" />
-      <module name="notarytest_main" target="1.8" />
-      <module name="notarytest_test" target="1.8" />
-      <module name="perftestcordapp_integrationTest" target="1.8" />
-      <module name="perftestcordapp_main" target="1.8" />
-      <module name="perftestcordapp_test" target="1.8" />
       <module name="publish-utils_main" target="1.8" />
       <module name="publish-utils_test" target="1.8" />
-      <module name="qa-behave_main" target="1.8" />
-      <module name="qa-behave_test" target="1.8" />
-      <module name="qa_main" target="1.8" />
-      <module name="qa_test" target="1.8" />
-      <module name="quasar-hook_main" target="1.8" />
-      <module name="quasar-hook_test" target="1.8" />
       <module name="quasar-utils_main" target="1.8" />
       <module name="quasar-utils_test" target="1.8" />
       <module name="registration-tool_main" target="1.8" />
       <module name="registration-tool_test" target="1.8" />
-      <module name="rpc-proxy_main" target="1.8" />
-      <module name="rpc-proxy_rpcProxy" target="1.8" />
-      <module name="rpc-proxy_smokeTest" target="1.8" />
-      <module name="rpc-proxy_test" target="1.8" />
-      <module name="rpc-worker_integrationTest" target="1.8" />
-      <module name="rpc-worker_main" target="1.8" />
-      <module name="rpc-worker_test" target="1.8" />
-      <module name="rpc_integrationTest" target="1.8" />
-      <module name="rpc_main" target="1.8" />
-      <module name="rpc_smokeTest" target="1.8" />
-      <module name="rpc_test" target="1.8" />
-      <module name="samples_main" target="1.8" />
-      <module name="samples_test" target="1.8" />
       <module name="sandbox_main" target="1.8" />
       <module name="sandbox_test" target="1.8" />
-      <module name="serialization-deterministic_main" target="1.8" />
-      <module name="serialization-deterministic_test" target="1.8" />
-      <module name="serialization_main" target="1.8" />
-      <module name="serialization_test" target="1.8" />
       <module name="sgx-hsm-tool_main" target="1.8" />
       <module name="sgx-hsm-tool_test" target="1.8" />
       <module name="shell-cli_integrationTest" target="1.8" />
-      <module name="shell-cli_main" target="1.8" />
-      <module name="shell-cli_test" target="1.8" />
-      <module name="shell_integrationTest" target="1.8" />
-      <module name="shell_main" target="1.8" />
-      <module name="shell_test" target="1.8" />
-      <module name="simm-valuation-demo_integrationTest" target="1.8" />
-      <module name="simm-valuation-demo_main" target="1.8" />
-      <module name="simm-valuation-demo_scenario" target="1.8" />
       <module name="simm-valuation-demo_scenarioTest" target="1.8" />
-      <module name="simm-valuation-demo_test" target="1.8" />
-      <module name="smoke-test-utils_main" target="1.8" />
-      <module name="smoke-test-utils_test" target="1.8" />
       <module name="source-example-code_integrationTest" target="1.8" />
       <module name="source-example-code_main" target="1.8" />
       <module name="source-example-code_test" target="1.8" />
-      <module name="test-cli_main" target="1.8" />
-      <module name="test-cli_test" target="1.8" />
-      <module name="test-common_main" target="1.8" />
-      <module name="test-common_test" target="1.8" />
       <module name="test-utils_integrationTest" target="1.8" />
-      <module name="test-utils_main" target="1.8" />
-      <module name="test-utils_test" target="1.8" />
       <module name="testing-node-driver_integrationTest" target="1.8" />
       <module name="testing-node-driver_main" target="1.8" />
       <module name="testing-node-driver_test" target="1.8" />
@@ -320,13 +110,8 @@
       <module name="testing-test-utils_test" target="1.8" />
       <module name="testing_main" target="1.8" />
       <module name="testing_test" target="1.8" />
-      <module name="tools-blobinspector_main" target="1.8" />
-      <module name="tools-blobinspector_test" target="1.8" />
       <module name="tools_main" target="1.8" />
       <module name="tools_test" target="1.8" />
-      <module name="trader-demo_integrationTest" target="1.8" />
-      <module name="trader-demo_main" target="1.8" />
-      <module name="trader-demo_test" target="1.8" />
       <module name="unwanteds_main" target="1.8" />
       <module name="unwanteds_test" target="1.8" />
       <module name="verifier_integrationTest" target="1.8" />
@@ -335,15 +120,8 @@
       <module name="verify-enclave_integrationTest" target="1.8" />
       <module name="verify-enclave_main" target="1.8" />
       <module name="verify-enclave_test" target="1.8" />
-      <module name="web_main" target="1.8" />
-      <module name="web_test" target="1.8" />
-      <module name="webcapsule_main" target="1.6" />
-      <module name="webcapsule_test" target="1.6" />
       <module name="webserver-webcapsule_main" target="1.8" />
       <module name="webserver-webcapsule_test" target="1.8" />
-      <module name="webserver_integrationTest" target="1.8" />
-      <module name="webserver_main" target="1.8" />
-      <module name="webserver_test" target="1.8" />
     </bytecodeTargetLevel>
   </component>
   <component name="JavacSettings">
